--- conflicted
+++ resolved
@@ -147,7 +147,6 @@
   getEncounterReference: jest.fn(() => 'urn:uuid:mock-encounter-uuid'),
 }));
 
-<<<<<<< HEAD
 // Mock TanStack Query
 const mockCancelQueries = jest.fn();
 const mockRemoveQueries = jest.fn();
@@ -165,7 +164,6 @@
   ),
 }));
 
-=======
 // Mock pinned forms service
 jest.mock('../../../services/pinnedFormsService', () => ({
   savePinnedForms: jest.fn(),
@@ -185,7 +183,6 @@
     typeof useObservationFormsSearch
   >;
 
->>>>>>> 3e0bd6d5
 // Mock hooks
 const mockAddNotification = jest.fn();
 
@@ -193,16 +190,13 @@
   useNotification: jest.fn(() => ({
     addNotification: mockAddNotification,
   })),
-<<<<<<< HEAD
+  useUserPrivilege: jest.fn(() => ({
+    userPrivileges: ['VIEW_PATIENTS', 'EDIT_ENCOUNTERS'],
+  })),
   conditionsQueryKeys: jest.fn((patientUUID: string) => [
     'conditions',
     patientUUID,
   ]),
-=======
-  useUserPrivilege: jest.fn(() => ({
-    userPrivileges: ['VIEW_PATIENTS', 'EDIT_ENCOUNTERS'],
-  })),
->>>>>>> 3e0bd6d5
   __esModule: true,
 }));
 

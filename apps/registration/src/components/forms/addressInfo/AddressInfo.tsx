import { TextInput } from '@bahmni/design-system';
import {
  useTranslation,
  type AddressHierarchyEntry,
  type PatientAddress,
} from '@bahmni/services';
import {
  useCallback,
  useEffect,
  useImperativeHandle,
  useMemo,
  useRef,
  useState,
} from 'react';
import type {
  AddressData,
  AddressHierarchyItem,
} from '../../../hooks/useAddressFields';
import { useAddressFieldsWithConfig } from '../../../hooks/useAddressFieldsWithConfig';
import { useAddressSuggestions } from '../../../hooks/useAddressSuggestions';
import { AddressAutocompleteField } from './AddressAutocompleteField';
import styles from './styles/index.module.scss';

export type AddressInfoRef = {
  validate: () => boolean;
  getData: () => PatientAddress;
};

interface AddressInfoProps {
  initialData?: AddressData;
  ref?: React.Ref<AddressInfoRef>;
}

export const AddressInfo = ({ initialData, ref }: AddressInfoProps) => {
  const { t } = useTranslation();

  const {
    address,
    displayLevels,
    handleFieldSelect,
    handleFieldChange,
    levelsWithStrictEntry,
    isFieldReadOnly,
    selectedMetadata,
    isLoadingLevels,
    getTranslationKey,
<<<<<<< HEAD
    clearChildFields,
  } = useAddressFieldsWithConfig();
=======
  } = useAddressFieldsWithConfig(initialData);
>>>>>>> 64052df8

  const [addressErrors, setAddressErrors] = useState<Record<string, string>>(
    {},
  );

  const autoPopulatingFieldsRef = useRef<Set<string>>(new Set());
  const isInitializingRef = useRef(false);

  const hierarchyFieldNames = useMemo(() => {
    const hierarchyFields = new Set<string>();

    levelsWithStrictEntry.forEach((level) => {
      if (level.isStrictEntry === true) {
        hierarchyFields.add(level.addressField);
      }
    });

    return hierarchyFields;
  }, [levelsWithStrictEntry]);

  const autocompleteFields = useMemo(() => {
    return levelsWithStrictEntry
      .map((level) => level.addressField)
      .filter((field) => hierarchyFieldNames.has(field));
  }, [levelsWithStrictEntry, hierarchyFieldNames]);

  const {
    suggestions,
    selectedItems,
    setSelectedItems,
    debouncedSearchAddress,
    clearChildSuggestions,
    unmarkFieldAsCleared,
  } = useAddressSuggestions(
    autocompleteFields,
    levelsWithStrictEntry,
    selectedMetadata,
  );

  useEffect(() => {
    if (!initialData || levelsWithStrictEntry.length === 0) return;

    isInitializingRef.current = true;

    const initialSelectedItems: Record<string, AddressHierarchyEntry | null> =
      {};

    autocompleteFields.forEach((fieldName) => {
      const fieldValue = initialData[fieldName];
      if (fieldValue) {
        initialSelectedItems[fieldName] = {
          name: fieldValue,
          uuid: '',
          userGeneratedId: fieldValue,
        };
      }
    });

    if (Object.keys(initialSelectedItems).length > 0) {
      setSelectedItems(initialSelectedItems);
    }

    setTimeout(() => {
      isInitializingRef.current = false;
    }, 0);
  }, [
    initialData,
    levelsWithStrictEntry.length,
    autocompleteFields,
    setSelectedItems,
  ]);

  const handleAddressInputChange = useCallback(
    (field: string, value: string) => {
      const level = levelsWithStrictEntry.find((l) => l.addressField === field);

      if (!value) {
        setSelectedItems((prev) => ({ ...prev, [field]: null }));
        handleFieldChange(field, value);
        clearChildSuggestions(field);
        clearChildFields(field);
      }

      if (autocompleteFields.includes(field)) {
        debouncedSearchAddress(field, value);
        unmarkFieldAsCleared(field);
      }
      if (level && !level.isStrictEntry) {
        handleFieldChange(field, value);
      }
      setAddressErrors((prev) => ({ ...prev, [field]: '' }));
    },
    [
      debouncedSearchAddress,
      autocompleteFields,
      unmarkFieldAsCleared,
      levelsWithStrictEntry,
      handleFieldChange,
      clearChildSuggestions,
      clearChildFields,
      setSelectedItems,
    ],
  );

  const handleSuggestionSelect = useCallback(
    (field: string, entry: AddressHierarchyEntry) => {
      const convertToItem = (
        entry: AddressHierarchyEntry | null | undefined,
      ): AddressHierarchyItem | undefined => {
        if (!entry) return undefined;

        return {
          name: entry.name,
          uuid: entry.uuid,
          userGeneratedId: entry.userGeneratedId ?? undefined,
          parent: entry.parent ? convertToItem(entry.parent) : undefined,
        };
      };

      const item = convertToItem(entry);
      if (!item) return;

      handleFieldSelect(field, item);

      const entriesToUpdate: Record<string, AddressHierarchyEntry> = {
        [field]: entry,
      };

      if (item.parent) {
        const fieldIndex = levelsWithStrictEntry.findIndex(
          (l) => l.addressField === field,
        );
        if (fieldIndex >= 0) {
          let currentParent: AddressHierarchyItem | undefined = item.parent;
          let currentFieldIndex = fieldIndex - 1;

          while (currentParent && currentFieldIndex >= 0) {
            const parentFieldName =
              levelsWithStrictEntry[currentFieldIndex].addressField;

            if (!currentParent.uuid) {
              currentParent = currentParent.parent;
              currentFieldIndex--;
              continue;
            }

            const parentEntry: AddressHierarchyEntry = {
              uuid: currentParent.uuid,
              name: currentParent.name,
              userGeneratedId: currentParent.userGeneratedId ?? null,
              parent: currentParent.parent?.uuid
                ? {
                    uuid: currentParent.parent.uuid,
                    name: currentParent.parent.name,
                    userGeneratedId:
                      currentParent.parent.userGeneratedId ?? null,
                    parent: undefined,
                  }
                : undefined,
            };

            entriesToUpdate[parentFieldName] = parentEntry;

            autoPopulatingFieldsRef.current.add(parentFieldName);

            currentParent = currentParent.parent;
            currentFieldIndex--;
          }
        }
      }

      setSelectedItems((prev) => ({
        ...prev,
        ...entriesToUpdate,
      }));

      if (item.parent) {
        setTimeout(() => {
          autoPopulatingFieldsRef.current.clear();
        }, 100);
      }

      setAddressErrors((prev) => ({ ...prev, [field]: '' }));

      if (!isInitializingRef.current) {
        clearChildSuggestions(field);
      }
    },
    [
      handleFieldSelect,
      clearChildSuggestions,
      setSelectedItems,
      levelsWithStrictEntry,
    ],
  );

  const validate = useCallback((): boolean => {
    let isValid = true;
    const newErrors: Record<string, string> = {};

    levelsWithStrictEntry.forEach((level) => {
      if (level.isStrictEntry && address[level.addressField]) {
        const metadata = selectedMetadata[level.addressField];

        if (!metadata?.uuid && !metadata?.userGeneratedId) {
          newErrors[level.addressField] =
            t('CREATE_PATIENT_VALIDATION_SELECT_FROM_DROPDOWN') ??
            'Select input from dropdown';
          isValid = false;
        }
      }
    });

    setAddressErrors(newErrors);
    return isValid;
  }, [levelsWithStrictEntry, address, selectedMetadata, t]);

  const getData = useCallback((): PatientAddress => {
    const result: PatientAddress = {};

    Object.keys(address).forEach((key) => {
      result[key as keyof PatientAddress] = address[key] ?? '';
    });

    return result;
  }, [address]);

  useImperativeHandle(ref, () => ({
    validate,
    getData,
  }));

  const handleSelectionChange = useCallback(
    (field: string, entry: AddressHierarchyEntry | null) => {
      if (autoPopulatingFieldsRef.current.has(field)) {
        autoPopulatingFieldsRef.current.delete(field);
        return;
      }

      if (entry) {
        handleSuggestionSelect(field, entry);
      } else {
        setSelectedItems((prev) => ({ ...prev, [field]: null }));
        handleFieldChange(field, '');
        clearChildSuggestions(field);
      }
    },
    [
      handleSuggestionSelect,
      setSelectedItems,
      handleFieldChange,
      clearChildSuggestions,
    ],
  );

  const renderAutocompleteField = useCallback(
    (fieldName: string) => {
      const level = levelsWithStrictEntry.find(
        (l) => l.addressField === fieldName,
      );
      if (!level) return null;

      const isDisabled = isFieldReadOnly(level);
      const error = addressErrors[fieldName];
      const fieldSuggestions = suggestions[fieldName] ?? [];

      const fieldIndex = levelsWithStrictEntry.findIndex(
        (l) => l.addressField === fieldName,
      );
      const parentField =
        fieldIndex > 0
          ? levelsWithStrictEntry[fieldIndex - 1].addressField
          : null;
      const parentValue = parentField ? address[parentField] : null;
      const componentKey = `${fieldName}-${parentValue ?? 'empty'}`;

      return (
        <AddressAutocompleteField
          key={componentKey}
          fieldName={fieldName}
          level={level}
          isDisabled={isDisabled}
          error={error}
          suggestions={fieldSuggestions}
          selectedItem={selectedItems[fieldName] ?? null}
          onSelectionChange={handleSelectionChange}
          onInputChange={handleAddressInputChange}
          translationKey={getTranslationKey(level.addressField)}
        />
      );
    },
    [
      levelsWithStrictEntry,
      isFieldReadOnly,
      addressErrors,
      suggestions,
      selectedItems,
      handleSelectionChange,
      handleAddressInputChange,
      getTranslationKey,
      address,
    ],
  );

  const renderFreeTextField = useCallback(
    (fieldName: string) => {
      const level = levelsWithStrictEntry.find(
        (l) => l.addressField === fieldName,
      );
      if (!level) return null;

      const isDisabled = isFieldReadOnly(level);
      const fieldValue = address[fieldName] ?? '';
      const translationKey = getTranslationKey(level.addressField);
      const translatedLabel = translationKey ? t(translationKey) : level.name;

      return (
        <div key={fieldName} className={styles.col}>
          <TextInput
            id={fieldName}
            labelText={
              level.required ? `${translatedLabel} *` : translatedLabel
            }
            placeholder={translatedLabel}
            value={fieldValue}
            disabled={isDisabled}
            onChange={(e) => handleFieldChange(fieldName, e.target.value)}
          />
        </div>
      );
    },
    [
      levelsWithStrictEntry,
      isFieldReadOnly,
      address,
      handleFieldChange,
      t,
      getTranslationKey,
    ],
  );

  if (isLoadingLevels) {
    return (
      <div className={styles.formSection}>
        <span className={styles.sectionTitle}>
          {t('CREATE_PATIENT_SECTION_ADDRESS_INFO')}
        </span>
        <div className={styles.row}>
          <div className={styles.col}>Loading address fields...</div>
        </div>
      </div>
    );
  }

  return (
    <div className={styles.formSection}>
      <span className={styles.sectionTitle}>
        {t('CREATE_PATIENT_SECTION_ADDRESS_INFO')}
      </span>

      <div className={styles.row}>
        {displayLevels.map((level) => {
          const fieldName = level.addressField;

          if (hierarchyFieldNames.has(fieldName)) {
            return renderAutocompleteField(fieldName);
          } else {
            return renderFreeTextField(fieldName);
          }
        })}
      </div>
    </div>
  );
};

AddressInfo.displayName = 'AddressInfo';

export default AddressInfo;<|MERGE_RESOLUTION|>--- conflicted
+++ resolved
@@ -44,12 +44,8 @@
     selectedMetadata,
     isLoadingLevels,
     getTranslationKey,
-<<<<<<< HEAD
     clearChildFields,
-  } = useAddressFieldsWithConfig();
-=======
   } = useAddressFieldsWithConfig(initialData);
->>>>>>> 64052df8
 
   const [addressErrors, setAddressErrors] = useState<Record<string, string>>(
     {},

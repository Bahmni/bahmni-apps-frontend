<<<<<<< HEAD
import { TextInput, SortableDataTable } from '@bahmni/design-system';
=======
import { TextInput, SortableDataTable, Tile } from '@bahmni/design-system';
>>>>>>> 3c5fe060
import { useTranslation } from '@bahmni/services';
import {
  useCallback,
  useImperativeHandle,
  useState,
  useMemo,
  useEffect,
} from 'react';
import { REGISTRATION_NAMESPACE } from '../../../constants/app';
import { useIdentifierTypes } from '../../../hooks/useAdditionalIdentifiers';
import type { AdditionalIdentifiersData } from '../../../models/patient';
import { getTranslatedLabel } from '../../../utils/translation';
import styles from './styles/index.module.scss';

export interface AdditionalIdentifiersRef {
  validate: () => boolean;
  getData: () => AdditionalIdentifiersData;
}

interface AdditionalIdentifiersProps {
  initialData?: AdditionalIdentifiersData;
  ref?: React.Ref<AdditionalIdentifiersRef>;
}

interface IdentifierRow {
  id: string;
  uuid: string;
  name: string;
}

export const AdditionalIdentifiers = ({
  initialData,
  ref,
}: AdditionalIdentifiersProps) => {
  const { t } = useTranslation();
  const { data: identifierTypes, isLoading } = useIdentifierTypes();

  const extraIdentifierTypes = useMemo(() => {
    if (!identifierTypes) return [];
    return identifierTypes.filter(
      (identifierType) => identifierType.primary === false,
    );
  }, [identifierTypes]);

  const [formData, setFormData] = useState<AdditionalIdentifiersData>({});
  const [errors, setErrors] = useState<{ [key: string]: string }>({});

  useEffect(() => {
    const data: AdditionalIdentifiersData = {};
    extraIdentifierTypes.forEach((identifierType) => {
      data[identifierType.uuid] = initialData?.[identifierType.uuid] ?? '';
    });
    setFormData(data);
  }, [extraIdentifierTypes, initialData]);

  const handleFieldChange = useCallback(
    (uuid: string, value: string) => {
      setFormData((prev) => ({ ...prev, [uuid]: value }));
      if (errors[uuid]) {
        setErrors((prev) => ({ ...prev, [uuid]: '' }));
      }
    },
    [errors],
  );

  const validate = useCallback((): boolean => {
    const newErrors: { [key: string]: string } = {};
    let isValid = true;

    extraIdentifierTypes.forEach((identifierType) => {
      const value = formData[identifierType.uuid];

      if (identifierType.required && (!value || value.trim() === '')) {
        newErrors[identifierType.uuid] = t(
          'CREATE_PATIENT_VALIDATION_IDENTIFIER_REQUIRED',
          { identifierName: identifierType.name },
        );
        isValid = false;
      }
    });

    setErrors(newErrors);
    return isValid;
  }, [extraIdentifierTypes, formData, t]);

  const getData = useCallback((): AdditionalIdentifiersData => {
    return formData;
  }, [formData]);

  useImperativeHandle(ref, () => ({
    validate,
    getData,
  }));

  if (isLoading || extraIdentifierTypes.length === 0) {
    return null;
  }

  const headers = [
    { key: 'label', header: '' },
    { key: 'value', header: '' },
  ];

  const rows: IdentifierRow[] = extraIdentifierTypes.map((identifierType) => ({
    id: identifierType.uuid,
    uuid: identifierType.uuid,
    name: identifierType.name,
  }));

  const renderCell = (row: IdentifierRow, cellId: string) => {
    const translatedName = getTranslatedLabel(
      t,
      REGISTRATION_NAMESPACE,
      row.name,
    );

    if (cellId === 'label') {
<<<<<<< HEAD
      return <span className={styles.identifierField}>{translatedName}</span>;
=======
      const identifierType = extraIdentifierTypes.find(
        (type) => type.uuid === row.uuid,
      );
      const isRequired = identifierType?.required ?? false;
      return (
        <span className={styles.identifierField}>
          {row.name}
          {isRequired && <span className={styles.requiredAsterisk}>*</span>}
        </span>
      );
>>>>>>> 3c5fe060
    }
    if (cellId === 'value') {
      const value = formData[row.uuid] ?? '';
      const error = errors[row.uuid] ?? '';
      return (
        <div className={styles.identifierField}>
          <TextInput
            id={`identifier-${row.uuid}`}
            labelText=""
            placeholder={translatedName}
            value={value}
            invalid={!!error}
            invalidText={error}
            onChange={(e) => handleFieldChange(row.uuid, e.target.value)}
          />
        </div>
      );
    }
    return null;
  };

  return (
    <div className={styles.formSection}>
      <Tile className={styles.patientDetailsHeader}>
        <span className={styles.sectionTitle}>
          {t('ADDITIONAL_IDENTIFIERS_HEADER_TITLE')}
        </span>
      </Tile>
      <SortableDataTable
        headers={headers}
        rows={rows}
        ariaLabel=""
        renderCell={renderCell}
        className={styles.identifierTable}
      />
    </div>
  );
};

AdditionalIdentifiers.displayName = 'AdditionalIdentifiers';

export default AdditionalIdentifiers;<|MERGE_RESOLUTION|>--- conflicted
+++ resolved
@@ -1,8 +1,4 @@
-<<<<<<< HEAD
-import { TextInput, SortableDataTable } from '@bahmni/design-system';
-=======
 import { TextInput, SortableDataTable, Tile } from '@bahmni/design-system';
->>>>>>> 3c5fe060
 import { useTranslation } from '@bahmni/services';
 import {
   useCallback,
@@ -120,20 +116,16 @@
     );
 
     if (cellId === 'label') {
-<<<<<<< HEAD
-      return <span className={styles.identifierField}>{translatedName}</span>;
-=======
       const identifierType = extraIdentifierTypes.find(
         (type) => type.uuid === row.uuid,
       );
       const isRequired = identifierType?.required ?? false;
       return (
         <span className={styles.identifierField}>
-          {row.name}
+          {translatedName}
           {isRequired && <span className={styles.requiredAsterisk}>*</span>}
         </span>
       );
->>>>>>> 3c5fe060
     }
     if (cellId === 'value') {
       const value = formData[row.uuid] ?? '';

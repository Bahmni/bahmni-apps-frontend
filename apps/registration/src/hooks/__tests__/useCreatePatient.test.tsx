--- conflicted
+++ resolved
@@ -121,11 +121,8 @@
     additional: {
       email: 'john.doe@example.com',
     },
-<<<<<<< HEAD
     additionalIdentifiers: {},
-=======
     relationships: [],
->>>>>>> 1918a742
   };
 
   const mockSuccessResponse = {

import { getPatientProfile } from '@bahmni/services';
import { useNotification } from '@bahmni/widgets';
import { QueryClient, QueryClientProvider } from '@tanstack/react-query';
import { renderHook, waitFor } from '@testing-library/react';
import { usePatientDetails } from '../usePatientDetails';

jest.mock('@bahmni/services', () => ({
  ...jest.requireActual('@bahmni/services'),
  getPatientProfile: jest.fn(),
  useTranslation: () => ({
    t: (key: string) => key,
  }),
  formatDate: jest.fn(() => ({ formattedResult: '2024-01-01', error: null })),
}));
jest.mock('@bahmni/widgets');
jest.mock('../../utils/identifierGenderUtils', () => ({
  useGenderData: () => ({
    getGenderDisplay: jest.fn((gender: string) => gender),
  }),
}));
jest.mock('../../utils/patientDataConverter', () => ({
  convertToBasicInfoData: jest.fn(() => ({})),
  convertToContactData: jest.fn(() => ({})),
  convertToAdditionalData: jest.fn(() => ({})),
  convertToAddressData: jest.fn(() => ({})),
<<<<<<< HEAD
  convertToRelationshipsData: jest.fn(() => []),
=======
  convertToAdditionalIdentifiersData: jest.fn(() => ({})),
>>>>>>> f1619722
}));

const mockGetPatientProfile = getPatientProfile as jest.MockedFunction<
  typeof getPatientProfile
>;
const mockUseNotification = useNotification as jest.MockedFunction<
  typeof useNotification
>;

const mockPatientData = {
  patient: {
    uuid: 'patient-123',
    identifiers: [
      {
        identifier: 'ID123',
        identifierType: { uuid: 'type-1', name: 'Patient ID' },
        preferred: true,
      },
    ],
    person: {
      uuid: 'person-123',
      display: 'John Doe',
      birthdateEstimated: false,
      birthdate: '1990-01-01',
      gender: 'M',
      names: [{ givenName: 'John', familyName: 'Doe' }],
      addresses: [{ country: 'USA' }],
      attributes: [],
    },
    auditInfo: {
      dateCreated: '2024-01-01T10:00:00.000Z',
    },
  },
};

const createWrapper = () => {
  const queryClient = new QueryClient({
    defaultOptions: { queries: { retry: false } },
  });
  const Wrapper = ({ children }: { children: React.ReactNode }) => (
    <QueryClientProvider client={queryClient}>{children}</QueryClientProvider>
  );
  Wrapper.displayName = 'TestWrapper';
  return Wrapper;
};

describe('usePatientDetails', () => {
  const mockAddNotification = jest.fn();

  beforeEach(() => {
    jest.clearAllMocks();
    mockUseNotification.mockReturnValue({
      addNotification: mockAddNotification,
      removeNotification: jest.fn(),
      clearAllNotifications: jest.fn(),
      notifications: [],
    });
  });

  it('should fetch patient details when patientUuid is provided', async () => {
    mockGetPatientProfile.mockResolvedValue(mockPatientData);

    const { result } = renderHook(
      () =>
        usePatientDetails({
          patientUuid: 'patient-123',
        }),
      { wrapper: createWrapper() },
    );

    await waitFor(() => expect(result.current.isLoading).toBe(false));

    expect(mockGetPatientProfile).toHaveBeenCalledWith('patient-123');
    expect(result.current.metadata.patientUuid).toBe('patient-123');
    expect(result.current.metadata.patientIdentifier).toBe('ID123');
  });

  it('should not fetch when patientUuid is undefined', () => {
    const { result } = renderHook(
      () =>
        usePatientDetails({
          patientUuid: undefined,
        }),
      { wrapper: createWrapper() },
    );

    expect(mockGetPatientProfile).not.toHaveBeenCalled();
    expect(result.current.patientDetails).toBeUndefined();
  });

  it('should show error notification on failure', async () => {
    const error = new Error('Failed to fetch patient');
    mockGetPatientProfile.mockRejectedValue(error);

    renderHook(
      () =>
        usePatientDetails({
          patientUuid: 'patient-123',
        }),
      { wrapper: createWrapper() },
    );

    await waitFor(() => {
      expect(mockAddNotification).toHaveBeenCalledWith({
        type: 'error',
        title: 'ERROR_LOADING_PATIENT_DETAILS',
        message: 'Failed to fetch patient',
      });
    });
  });
});<|MERGE_RESOLUTION|>--- conflicted
+++ resolved
@@ -23,11 +23,8 @@
   convertToContactData: jest.fn(() => ({})),
   convertToAdditionalData: jest.fn(() => ({})),
   convertToAddressData: jest.fn(() => ({})),
-<<<<<<< HEAD
+  convertToAdditionalIdentifiersData: jest.fn(() => ({})),
   convertToRelationshipsData: jest.fn(() => []),
-=======
-  convertToAdditionalIdentifiersData: jest.fn(() => ({})),
->>>>>>> f1619722
 }));
 
 const mockGetPatientProfile = getPatientProfile as jest.MockedFunction<

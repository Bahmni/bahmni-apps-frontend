--- conflicted
+++ resolved
@@ -13,11 +13,8 @@
   convertToContactData,
   convertToAdditionalData,
   convertToAddressData,
-<<<<<<< HEAD
+  convertToAdditionalIdentifiersData,
   convertToRelationshipsData,
-=======
-  convertToAdditionalIdentifiersData,
->>>>>>> f1619722
 } from '../utils/patientDataConverter';
 
 interface UsePatientDetailsProps {
@@ -84,13 +81,13 @@
     [patientDetails],
   );
 
-<<<<<<< HEAD
+  const additionalIdentifiersInitialData = useMemo(
+    () => convertToAdditionalIdentifiersData(patientDetails),
+    [patientDetails],
+  );
+
   const relationshipsInitialData = useMemo(
     () => convertToRelationshipsData(patientDetails),
-=======
-  const additionalIdentifiersInitialData = useMemo(
-    () => convertToAdditionalIdentifiersData(patientDetails),
->>>>>>> f1619722
     [patientDetails],
   );
 
@@ -128,11 +125,8 @@
     contactInitialData,
     additionalInitialData,
     addressInitialData,
-<<<<<<< HEAD
+    additionalIdentifiersInitialData,
     relationshipsInitialData,
-=======
-    additionalIdentifiersInitialData,
->>>>>>> f1619722
     initialDobEstimated,
     metadata,
   };

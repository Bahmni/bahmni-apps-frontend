--- conflicted
+++ resolved
@@ -40,6 +40,8 @@
     registerDate: '',
   });
 
+  const [queryEnabled, setQueryEnabled] = useState(true);
+
   const {
     data: patientDetails,
     isLoading,
@@ -47,7 +49,7 @@
   } = useQuery({
     queryKey: ['formattedPatient', patientUuid],
     queryFn: () => getPatientProfile(patientUuid!),
-    enabled: !!patientUuid,
+    enabled: !!patientUuid && queryEnabled,
   });
 
   useEffect(() => {
@@ -109,16 +111,8 @@
         patientName: patientDetails.patient.person.display ?? '',
         registerDate: formattedDate,
       });
-<<<<<<< HEAD
-    }
-  }, [patientDetails, t]);
-
-  useEffect(() => {
-    return () => {
-=======
 
       setQueryEnabled(false);
->>>>>>> 844d1181
       queryClient.removeQueries({
         queryKey: ['formattedPatient', patientUuid],
       });

--- conflicted
+++ resolved
@@ -16,17 +16,13 @@
 import { useNavigate } from 'react-router-dom';
 import type { RelationshipData } from '../components/forms/patientRelationships/PatientRelationships';
 import { convertTimeToISODateTime } from '../components/forms/profile/dateAgeUtils';
-<<<<<<< HEAD
 import {
   BasicInfoData,
   ContactData,
   AdditionalData,
   AdditionalIdentifiersData,
 } from '../models/patient';
-=======
-import { BasicInfoData, ContactData, AdditionalData } from '../models/patient';
 import { parseDateStringToDate } from '../utils/ageUtils';
->>>>>>> 1918a742
 import { usePersonAttributes } from './usePersonAttributes';
 
 interface CreatePatientFormData {
@@ -38,11 +34,8 @@
   address: PatientAddress;
   contact: ContactData;
   additional: AdditionalData;
-<<<<<<< HEAD
   additionalIdentifiers: AdditionalIdentifiersData;
-=======
   relationships: RelationshipData[];
->>>>>>> 1918a742
 }
 
 export const useCreatePatient = () => {
@@ -136,23 +129,6 @@
     }
   });
 
-<<<<<<< HEAD
-  const identifiers: (PatientIdentifier & { identifier?: string })[] = [
-    profile.patientIdentifier,
-  ];
-
-  Object.entries(additionalIdentifiers).forEach(
-    ([identifierTypeUuid, value]) => {
-      if (value && value.trim() !== '') {
-        identifiers.push({
-          identifier: value,
-          identifierType: identifierTypeUuid,
-          preferred: false,
-        });
-      }
-    },
-  );
-=======
   const transformedRelationships = (formData.relationships || [])
     .filter((rel) => rel.patientUuid && rel.relationshipType)
     .map((rel) => {
@@ -174,7 +150,22 @@
 
       return relationship;
     });
->>>>>>> 1918a742
+
+  const identifiers: (PatientIdentifier & { identifier?: string })[] = [
+    profile.patientIdentifier,
+  ];
+
+  Object.entries(additionalIdentifiers).forEach(
+    ([identifierTypeUuid, value]) => {
+      if (value && value.trim() !== '') {
+        identifiers.push({
+          identifier: value,
+          identifierType: identifierTypeUuid,
+          preferred: false,
+        });
+      }
+    },
+  );
 
   const payload: CreatePatientRequest = {
     patient: {

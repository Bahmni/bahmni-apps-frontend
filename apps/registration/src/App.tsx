--- conflicted
+++ resolved
@@ -52,22 +52,15 @@
       <NotificationProvider>
         <NotificationServiceComponent />
         <QueryClientProvider client={queryClient}>
-<<<<<<< HEAD
-          <UserPrivilegeProvider>
-=======
           <RegistrationConfigProvider>
->>>>>>> 8204671c
-            <Routes>
-              <Route path="/search" element={<PatientSearchPage />} />
-              <Route path="/new" element={<CreatePatient />} />
-            </Routes>
-<<<<<<< HEAD
-            <ReactQueryDevtools initialIsOpen={false} />
-          </UserPrivilegeProvider>
-=======
+            <UserPrivilegeProvider>
+              <Routes>
+                <Route path="/search" element={<PatientSearchPage />} />
+                <Route path="/new" element={<CreatePatient />} />
+              </Routes>
+            </UserPrivilegeProvider>
           </RegistrationConfigProvider>
           <ReactQueryDevtools initialIsOpen={false} />
->>>>>>> 8204671c
         </QueryClientProvider>
       </NotificationProvider>
     </Content>

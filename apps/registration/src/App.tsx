--- conflicted
+++ resolved
@@ -53,20 +53,13 @@
         <NotificationServiceComponent />
         <QueryClientProvider client={queryClient}>
           <RegistrationConfigProvider>
-<<<<<<< HEAD
-            <Routes>
-              <Route path="/search" element={<PatientSearchPage />} />
-              <Route path="/new" element={<CreatePatient />} />
-              <Route path="/edit/:patientUuid" element={<CreatePatient />} />
-            </Routes>
-=======
             <UserPrivilegeProvider>
               <Routes>
                 <Route path="/search" element={<PatientSearchPage />} />
                 <Route path="/new" element={<CreatePatient />} />
+                <Route path="/edit/:patientUuid" element={<CreatePatient />} />
               </Routes>
             </UserPrivilegeProvider>
->>>>>>> 6d4a62bc
           </RegistrationConfigProvider>
           <ReactQueryDevtools initialIsOpen={false} />
         </QueryClientProvider>

import {
  Content,
  initFontAwesome,
} from '@bahmni-frontend/bahmni-design-system';
import {
  initAppI18n,
  initializeAuditListener,
} from '@bahmni-frontend/bahmni-services';
import {
  NotificationProvider,
  NotificationServiceComponent,
} from '@bahmni-frontend/bahmni-widgets';
import { QueryClient, QueryClientProvider } from '@tanstack/react-query';
import { ReactQueryDevtools } from '@tanstack/react-query-devtools';
import React, { useEffect, useState } from 'react';
import { Route, Routes } from 'react-router-dom';
import { queryClientConfig } from './config/tanstackQuery';
<<<<<<< HEAD
import Registration from './pages/createPatientPage';
=======
import { REGISTRATION_NAMESPACE } from './constants/app';
import CreatePatient from './pages/createPatientPage';
>>>>>>> 092a0ba8
import PatientSearchPage from './pages/patientSearchPage';
import { RegistrationConfigProvider } from './providers/RegistrationConfigProvider';

const queryClient = new QueryClient(queryClientConfig);

const RegistrationApp: React.FC = () => {
  const [isInitialized, setIsInitialized] = useState(false);

  useEffect(() => {
    const initializeApp = async () => {
      try {
        await initAppI18n(REGISTRATION_NAMESPACE);
        initFontAwesome();
        initializeAuditListener();
        setIsInitialized(true);
      } catch (error) {
        // eslint-disable-next-line no-console
        console.error('Failed to initialize app:', error);
        setIsInitialized(true);
      }
    };

    initializeApp();
  }, []);

  if (!isInitialized) {
    return <div>Loading...</div>;
  }

  return (
    <Content>
      <NotificationProvider>
        <NotificationServiceComponent />
        <QueryClientProvider client={queryClient}>
          <RegistrationConfigProvider>
            <Routes>
              <Route path="/search" element={<PatientSearchPage />} />
              <Route path="/new" element={<Registration />} />
            </Routes>
          </RegistrationConfigProvider>
          <ReactQueryDevtools initialIsOpen={false} />
        </QueryClientProvider>
      </NotificationProvider>
    </Content>
  );
};

export { RegistrationApp };<|MERGE_RESOLUTION|>--- conflicted
+++ resolved
@@ -15,12 +15,8 @@
 import React, { useEffect, useState } from 'react';
 import { Route, Routes } from 'react-router-dom';
 import { queryClientConfig } from './config/tanstackQuery';
-<<<<<<< HEAD
-import Registration from './pages/createPatientPage';
-=======
 import { REGISTRATION_NAMESPACE } from './constants/app';
 import CreatePatient from './pages/createPatientPage';
->>>>>>> 092a0ba8
 import PatientSearchPage from './pages/patientSearchPage';
 import { RegistrationConfigProvider } from './providers/RegistrationConfigProvider';
 
@@ -58,7 +54,7 @@
           <RegistrationConfigProvider>
             <Routes>
               <Route path="/search" element={<PatientSearchPage />} />
-              <Route path="/new" element={<Registration />} />
+              <Route path="/new" element={<CreatePatient />} />
             </Routes>
           </RegistrationConfigProvider>
           <ReactQueryDevtools initialIsOpen={false} />

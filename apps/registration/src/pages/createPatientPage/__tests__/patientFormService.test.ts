--- conflicted
+++ resolved
@@ -1,15 +1,6 @@
 import { validateAllSections, collectFormData } from '../patientFormService';
 import type { PatientFormRefs } from '../patientFormService';
 
-<<<<<<< HEAD
-=======
-jest.mock('@bahmni/services', () => ({
-  notificationService: {
-    showError: jest.fn(),
-  },
-}));
-
->>>>>>> 56d4e534
 describe('patientFormService', () => {
   let mockAddNotification: jest.Mock;
   let mockT: jest.Mock;
@@ -557,14 +548,10 @@
         contactRef: {
           current: {
             validate: jest.fn(),
-<<<<<<< HEAD
-            getData: jest.fn(() => ({ phoneNumber: '1234567890' })) as any,
-=======
             getData: jest.fn(() => ({
               phoneNumber: '1234567890',
               altPhoneNumber: '',
-            })),
->>>>>>> 56d4e534
+            })) as any,
           },
         },
         additionalRef: {

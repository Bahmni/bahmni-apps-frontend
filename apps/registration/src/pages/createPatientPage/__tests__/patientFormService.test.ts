--- conflicted
+++ resolved
@@ -519,11 +519,8 @@
         address: mockAddressData,
         contact: mockContactData,
         additional: mockAdditionalData,
-<<<<<<< HEAD
         relationships: [],
-=======
         additionalIdentifiers: {},
->>>>>>> 1559cf8a
       });
       expect(notificationService.showError).not.toHaveBeenCalled();
     });

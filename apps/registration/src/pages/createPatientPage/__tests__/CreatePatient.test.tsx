--- conflicted
+++ resolved
@@ -6,10 +6,7 @@
 import CreatePatient from '../CreatePatient';
 import { validateAllSections, collectFormData } from '../patientFormService';
 
-<<<<<<< HEAD
 // Mock the dependencies
-=======
->>>>>>> 2a7d3dfa
 jest.mock('@bahmni/services', () => ({
   ...jest.requireActual('@bahmni/services'),
   notificationService: {

--- conflicted
+++ resolved
@@ -88,14 +88,12 @@
       );
 
       if (response?.patient?.uuid) {
-<<<<<<< HEAD
         dispatchAuditEvent({
           eventType: AUDIT_LOG_EVENT_DETAILS.REGISTER_NEW_PATIENT
             .eventType as AuditEventType,
           patientUuid: response.patient.uuid,
           module: AUDIT_LOG_EVENT_DETAILS.REGISTER_NEW_PATIENT.module,
         });
-=======
         window.history.replaceState(
           {
             patientDisplay: response.patient.display,
@@ -106,7 +104,6 @@
         );
       } else {
         navigate('/registration/search');
->>>>>>> 536bd6a5
       }
 
       if (isSaveButtonClicked) {

import {
  Button,
  Tile,
  BaseLayout,
  Header,
  Icon,
  ICON_SIZE,
} from '@bahmni/design-system';
import {
  BAHMNI_HOME_PATH,
  useTranslation,
  AUDIT_LOG_EVENT_DETAILS,
  AuditEventType,
  dispatchAuditEvent,
  getPatientById,
  CreatePatientResponse,
} from '@bahmni/services';
import { useQuery } from '@tanstack/react-query';
import { useRef, useState, useEffect } from 'react';
import { useNavigate, useParams } from 'react-router-dom';
import {
  AdditionalInfo,
  AdditionalInfoRef,
} from '../../components/forms/additionalInfo/AdditionalInfo';
import {
  AddressInfo,
  AddressInfoRef,
} from '../../components/forms/addressInfo/AddressInfo';
import {
  ContactInfo,
  ContactInfoRef,
} from '../../components/forms/contactInfo/ContactInfo';
import { Profile, ProfileRef } from '../../components/forms/profile/Profile';
import { BAHMNI_REGISTRATION_SEARCH } from '../../constants/app';

import { useCreatePatient } from '../../hooks/useCreatePatient';
import { useUpdatePatient } from '../../hooks/useUpdatePatient';
import { validateAllSections, collectFormData } from './patientFormService';
import styles from './styles/index.module.scss';
import { VisitTypeSelector } from './visitTypeSelector';

const CreatePatient = () => {
  const { t } = useTranslation();
  const navigate = useNavigate();
  const { patientUuid: patientUuidFromUrl } = useParams<{
    patientUuid: string;
  }>();

  // Determine if we're in edit mode based on URL parameter
  const isEditMode = !!patientUuidFromUrl;
  const [patientUuid, setPatientUuid] = useState<string | null>(
    patientUuidFromUrl ?? null,
  );
  const [patientIdentifier, setPatientIdentifier] = useState<string | null>(
    null,
  );

  const patientProfileRef = useRef<ProfileRef>(null);
  const patientAddressRef = useRef<AddressInfoRef>(null);
  const patientContactRef = useRef<ContactInfoRef>(null);
  const patientAdditionalRef = useRef<AdditionalInfoRef>(null);

  // Fetch patient data if in edit mode
  // TODO: Transform FHIR Patient data to form data and populate fields
  useQuery({
    queryKey: ['patient', patientUuidFromUrl],
    queryFn: () => getPatientById(patientUuidFromUrl!),
    enabled: isEditMode,
  });

  // Use the appropriate mutation based on mode
  const createPatientMutation = useCreatePatient();
  const updatePatientMutation = useUpdatePatient();

  // Dispatch audit event when page is viewed
  useEffect(() => {
    dispatchAuditEvent({
      eventType: AUDIT_LOG_EVENT_DETAILS.VIEWED_NEW_PATIENT_PAGE
        .eventType as AuditEventType,
      module: AUDIT_LOG_EVENT_DETAILS.VIEWED_NEW_PATIENT_PAGE.module,
    });
  }, []);

  // Track patient UUID and identifier after successful creation/update
  useEffect(() => {
    if (createPatientMutation.isSuccess && createPatientMutation.data) {
      const response = createPatientMutation.data as CreatePatientResponse;
      if (response?.patient?.uuid) {
        setPatientUuid(response.patient.uuid);
      }
      if (response?.patient?.identifiers?.[0]?.identifier) {
        setPatientIdentifier(response.patient.identifiers[0].identifier);
      }
    }
  }, [createPatientMutation.isSuccess, createPatientMutation.data]);

  useEffect(() => {
    if (updatePatientMutation.isSuccess && updatePatientMutation.data) {
      const response = updatePatientMutation.data as CreatePatientResponse;
      if (response?.patient?.uuid) {
        setPatientUuid(response.patient.uuid);
      }
      if (response?.patient?.identifiers?.[0]?.identifier) {
        setPatientIdentifier(response.patient.identifiers[0].identifier);
      }
    }
  }, [updatePatientMutation.isSuccess, updatePatientMutation.data]);

  const handleSave = async (): Promise<string | null> => {
    // Validate all form sections
    const isValid = validateAllSections({
      profileRef: patientProfileRef,
      addressRef: patientAddressRef,
      contactRef: patientContactRef,
      additionalRef: patientAdditionalRef,
    });

    if (!isValid) {
      return null;
    }

    // Collect data from all form sections
    const formData = collectFormData({
      profileRef: patientProfileRef,
      addressRef: patientAddressRef,
      contactRef: patientContactRef,
      additionalRef: patientAdditionalRef,
    });

    if (!formData) {
      return null;
    }

    // Trigger mutation with collected data (create or update)
    try {
      if (isEditMode && patientUuid) {
        // Update existing patient
        const response = (await updatePatientMutation.mutateAsync({
          patientUuid,
          ...formData,
        })) as CreatePatientResponse;
        if (response?.patient?.uuid) {
          return response.patient.uuid;
        }
      } else {
        // Create new patient
        const response = (await createPatientMutation.mutateAsync(
          formData,
        )) as CreatePatientResponse;
        if (response?.patient?.uuid) {
          const newPatientUuid = response.patient.uuid;
          // Navigate to edit patient page after successful save
          navigate(`/registration/edit/${newPatientUuid}`);
          return newPatientUuid;
        }
      }
      return null;
    } catch {
      return null;
    }
  };

  const breadcrumbs = [
    {
      id: 'home',
      label: t('CREATE_PATIENT_BREADCRUMB_HOME'),
      href: BAHMNI_HOME_PATH,
    },
    {
      id: 'search',
      label: t('CREATE_PATIENT_BREADCRUMB_SEARCH'),
      href: BAHMNI_REGISTRATION_SEARCH,
    },
    {
      id: 'current',
      label: t('CREATE_PATIENT_BREADCRUMB_CURRENT'),
      isCurrentPage: true,
    },
  ];
  const globalActions = [
    {
      id: 'user',
      label: 'user',
      renderIcon: <Icon id="user" name="fa-user" size={ICON_SIZE.LG} />,
      onClick: () => {},
    },
  ];

  const isPending = isEditMode
    ? updatePatientMutation.isPending
    : createPatientMutation.isPending;

  return (
    <BaseLayout
      header={
        <Header breadcrumbItems={breadcrumbs} globalActions={globalActions} />
      }
      main={
        <div>
<<<<<<< HEAD
          <div className={styles.form}>
            <Tile className={styles.patientDetailsHeader}>
              <span className={styles.sectionTitle}>
                {isEditMode
                  ? t('EDIT_PATIENT_HEADER_TITLE')
                  : t('CREATE_PATIENT_HEADER_TITLE')}
              </span>
            </Tile>

            <div className={styles.formContainer}>
              <Profile
                ref={patientProfileRef}
                patientIdentifier={patientIdentifier}
              />
              <AddressInfo ref={patientAddressRef} />
              <ContactInfo ref={patientContactRef} />
              <AdditionalInfo ref={patientAdditionalRef} />
            </div>
=======
          <Tile className={styles.patientDetailsHeader}>
            <span className={styles.sectionTitle}>
              {isEditMode
                ? t('EDIT_PATIENT_HEADER_TITLE')
                : t('CREATE_PATIENT_HEADER_TITLE')}
            </span>
          </Tile>

          <div className={styles.formContainer}>
            <Profile
              ref={patientProfileRef}
              patientIdentifier={patientIdentifier}
            />
            <AddressInfo ref={patientAddressRef} />
            <ContactInfo ref={patientContactRef} />
>>>>>>> b2def4f6
          </div>

          <AdditionalInfo ref={patientAdditionalRef} />

          {/* Footer Actions */}
          <div className={styles.formActions}>
            <Button
              kind="tertiary"
              onClick={() => navigate('/registration/search')}
            >
              {t('CREATE_PATIENT_BACK_TO_SEARCH')}
            </Button>
            <div className={styles.actionButtons}>
              <Button
                kind="tertiary"
                onClick={handleSave}
                disabled={isPending || (!isEditMode && patientUuid != null)}
              >
                {isPending ? 'Saving...' : t('CREATE_PATIENT_SAVE')}
              </Button>
              <Button kind="tertiary">
                {t('CREATE_PATIENT_PRINT_REG_CARD')}
              </Button>
              <VisitTypeSelector
                onVisitSave={handleSave}
                patientUuid={patientUuid}
              />
            </div>
          </div>
        </div>
      }
    />
  );
};
export default CreatePatient;<|MERGE_RESOLUTION|>--- conflicted
+++ resolved
@@ -197,7 +197,6 @@
       }
       main={
         <div>
-<<<<<<< HEAD
           <div className={styles.form}>
             <Tile className={styles.patientDetailsHeader}>
               <span className={styles.sectionTitle}>
@@ -214,28 +213,10 @@
               />
               <AddressInfo ref={patientAddressRef} />
               <ContactInfo ref={patientContactRef} />
-              <AdditionalInfo ref={patientAdditionalRef} />
             </div>
-=======
-          <Tile className={styles.patientDetailsHeader}>
-            <span className={styles.sectionTitle}>
-              {isEditMode
-                ? t('EDIT_PATIENT_HEADER_TITLE')
-                : t('CREATE_PATIENT_HEADER_TITLE')}
-            </span>
-          </Tile>
-
-          <div className={styles.formContainer}>
-            <Profile
-              ref={patientProfileRef}
-              patientIdentifier={patientIdentifier}
-            />
-            <AddressInfo ref={patientAddressRef} />
-            <ContactInfo ref={patientContactRef} />
->>>>>>> b2def4f6
+
+            <AdditionalInfo ref={patientAdditionalRef} />
           </div>
-
-          <AdditionalInfo ref={patientAdditionalRef} />
 
           {/* Footer Actions */}
           <div className={styles.formActions}>

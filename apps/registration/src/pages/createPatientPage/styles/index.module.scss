--- conflicted
+++ resolved
@@ -13,13 +13,6 @@
 
   // Patient Details Header
   .patientDetailsHeader {
-<<<<<<< HEAD
-=======
-    margin: 0 auto;
-    margin-top:$spacing-08;
-    max-width: $spacing-13 * 9 + $spacing-05 + $spacing-02;
-    height: $spacing-08 + $spacing-05;
->>>>>>> b2def4f6
     display: flex;
     align-items: center;
   }
@@ -44,14 +37,11 @@
       gap: $spacing-05;
     }
 
-<<<<<<< HEAD
-=======
     .sectionTitle {
        @include type-style("heading-compact-02");
       font-size: $spacing-05 !important;
     }
 
->>>>>>> b2def4f6
     .formSectionTitle {
       @include type-style("body-compact-02");
     }

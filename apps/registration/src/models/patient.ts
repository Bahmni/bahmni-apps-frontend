/**
 * Patient Profile/Basic Information Data
 */
export interface BasicInfoData {
  patientIdFormat: string;
  entryType: boolean;
  firstName: string;
  middleName: string;
  lastName: string;
  gender: string;
  ageYears: string;
  ageMonths: string;
  ageDays: string;
  dateOfBirth: string;
  birthTime: string;
}

/**
 * Patient Address Information Data
 */
export interface AddressData {
  address1: string;
  address2: string;
  countyDistrict: string;
  cityVillage: string;
  stateProvince: string;
  postalCode: string;
}

/**
 * Patient Contact Information Data
 */
export interface ContactData {
  phoneNumber: string;
  altPhoneNumber: string;
}

/**
 * Patient Additional Information Data
 * Supports dynamic fields based on configuration
 * Supports various data types: string, number, boolean for different attribute formats
 */
export interface AdditionalData {
<<<<<<< HEAD
  email?: string;
  [key: string]: string | number | undefined;
}

/**
 * Patient Additional Identifiers Data
 * Key-value pairs where key is identifier type UUID and value is the identifier
 */
export interface AdditionalIdentifiersData {
  [identifierTypeUuid: string]: string;
=======
  [key: string]: string | number | boolean | undefined;
>>>>>>> b2def4f6
}<|MERGE_RESOLUTION|>--- conflicted
+++ resolved
@@ -41,9 +41,7 @@
  * Supports various data types: string, number, boolean for different attribute formats
  */
 export interface AdditionalData {
-<<<<<<< HEAD
-  email?: string;
-  [key: string]: string | number | undefined;
+  [key: string]: string | number | boolean | undefined;
 }
 
 /**
@@ -52,7 +50,4 @@
  */
 export interface AdditionalIdentifiersData {
   [identifierTypeUuid: string]: string;
-=======
-  [key: string]: string | number | boolean | undefined;
->>>>>>> b2def4f6
 }
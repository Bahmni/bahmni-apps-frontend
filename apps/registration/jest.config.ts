--- conflicted
+++ resolved
@@ -1,9 +1,5 @@
 export default {
-<<<<<<< HEAD
-  displayName: 'bahmni-registration-app',
-=======
   displayName: '@bahmni/registration-app',
->>>>>>> b5800dce
   preset: '../../jest.preset.js',
   testEnvironment: 'jsdom',
   transform: {

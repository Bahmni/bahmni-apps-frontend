import React, { Suspense, useEffect } from 'react';
import { Grid, Column, Section, Loading } from '@carbon/react';
import ClinicalLayout from '@layouts/clinical/ClinicalLayout';
import PatientDetails from '@displayControls/patient/PatientDetails';
import ConditionsTable from '@displayControls/conditions/ConditionsTable';
import AllergiesTable from '@displayControls/allergies/AllergiesTable';
import { useClinicalConfig } from '@hooks/useClinicalConfig';
<<<<<<< HEAD
import { Dashboard } from '@types/config';
=======
import Header from '@components/clinical/header/Header';
import Sidebar from '@components/common/sidebar/Sidebar';
import { SidebarItemProps } from '@/components/common/sidebar/SidebarItem';
>>>>>>> 396bfd3e

const ConsultationPage: React.FC = () => {
  const { clinicalConfig } = useClinicalConfig();
  if (!clinicalConfig) {
    return <Loading description="Loading..." />;
  }
  console.log(clinicalConfig);
<<<<<<< HEAD
  const [currentDashboard, setCurrentDashboard] =
    React.useState<Dashboard | null>(null);

  const getDefaultDashboard = () => {
    //find the default dashboard with the default property set to true
    const defaultDashboard = clinicalConfig.dashboards.find(
      (dashboard) => dashboard.default === true,
    );
    if (!defaultDashboard) {
      return null;
    }
    return defaultDashboard;
  };

  useEffect(() => {
    if (clinicalConfig) {
      setCurrentDashboard(getDefaultDashboard);
    }
  }, [clinicalConfig]);
=======
  const sidebarItems: SidebarItemProps[] = [
    {
      id: 'notes',
      icon: 'fa-clipboard-list',
      label: 'Consultation Notes',
      active: true,
      action: () => {},
    },
    {
      id: 'vitals',
      icon: 'fa-heartbeat',
      label: 'Vital Signs',
      action: () => {},
    },
    {
      id: 'medications',
      icon: 'fa-pills',
      label: 'Medications',
      action: () => {},
    },
    {
      id: 'lab-orders',
      icon: 'fa-flask',
      label: 'Lab Orders',
      action: () => {},
    },
    {
      id: 'appointments',
      icon: 'fa-calendar-alt',
      label: 'Appointments',
      action: () => {},
    },
  ];
>>>>>>> 396bfd3e

  return (
    <ClinicalLayout
      header={<Header />}
      patientDetails={<PatientDetails />}
      sidebar={<Sidebar items={sidebarItems} />}
      mainDisplay={
        <Suspense fallback="loading">
          <Section>
            <Grid>
              <Column lg={16} md={8} sm={4}>
                <AllergiesTable />
                <ConditionsTable />
              </Column>
            </Grid>
          </Section>
        </Suspense>
      }
    />
  );
};

export default ConsultationPage;<|MERGE_RESOLUTION|>--- conflicted
+++ resolved
@@ -5,13 +5,10 @@
 import ConditionsTable from '@displayControls/conditions/ConditionsTable';
 import AllergiesTable from '@displayControls/allergies/AllergiesTable';
 import { useClinicalConfig } from '@hooks/useClinicalConfig';
-<<<<<<< HEAD
-import { Dashboard } from '@types/config';
-=======
 import Header from '@components/clinical/header/Header';
 import Sidebar from '@components/common/sidebar/Sidebar';
 import { SidebarItemProps } from '@/components/common/sidebar/SidebarItem';
->>>>>>> 396bfd3e
+import { Dashboard } from '@types/config';
 
 const ConsultationPage: React.FC = () => {
   const { clinicalConfig } = useClinicalConfig();
@@ -19,27 +16,6 @@
     return <Loading description="Loading..." />;
   }
   console.log(clinicalConfig);
-<<<<<<< HEAD
-  const [currentDashboard, setCurrentDashboard] =
-    React.useState<Dashboard | null>(null);
-
-  const getDefaultDashboard = () => {
-    //find the default dashboard with the default property set to true
-    const defaultDashboard = clinicalConfig.dashboards.find(
-      (dashboard) => dashboard.default === true,
-    );
-    if (!defaultDashboard) {
-      return null;
-    }
-    return defaultDashboard;
-  };
-
-  useEffect(() => {
-    if (clinicalConfig) {
-      setCurrentDashboard(getDefaultDashboard);
-    }
-  }, [clinicalConfig]);
-=======
   const sidebarItems: SidebarItemProps[] = [
     {
       id: 'notes',
@@ -73,7 +49,26 @@
       action: () => {},
     },
   ];
->>>>>>> 396bfd3e
+
+  const [currentDashboard, setCurrentDashboard] =
+    React.useState<Dashboard | null>(null);
+
+  const getDefaultDashboard = () => {
+    //find the default dashboard with the default property set to true
+    const defaultDashboard = clinicalConfig.dashboards.find(
+      (dashboard) => dashboard.default === true,
+    );
+    if (!defaultDashboard) {
+      return null;
+    }
+    return defaultDashboard;
+  };
+
+  useEffect(() => {
+    if (clinicalConfig) {
+      setCurrentDashboard(getDefaultDashboard);
+    }
+  }, [clinicalConfig]);
 
   return (
     <ClinicalLayout

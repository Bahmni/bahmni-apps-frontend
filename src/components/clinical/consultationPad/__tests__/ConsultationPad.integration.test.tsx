// Mock formatDate from utils/date
jest.mock('@utils/date', () => ({
  ...jest.requireActual('@utils/date'),
  formatDate: jest.fn().mockReturnValue({
    formattedResult: '2025-05-20',
    error: undefined,
  }),
}));

// Mock axios at the module level (must be before other imports)
jest.mock('axios', () => {
  // eslint-disable-next-line @typescript-eslint/no-explicit-any
  const mockAxios: any = {
    create: jest.fn(() => mockAxios),
    defaults: {
      headers: {
        common: {
          'Content-Type': 'application/json',
        },
      },
    },
    interceptors: {
      request: { use: jest.fn(), eject: jest.fn() },
      response: { use: jest.fn(), eject: jest.fn() },
    },
    get: jest.fn().mockResolvedValue({ data: {} }),
    post: jest.fn().mockResolvedValue({ data: {} }),
    put: jest.fn().mockResolvedValue({ data: {} }),
    delete: jest.fn().mockResolvedValue({ data: {} }),
    isAxiosError: jest.fn().mockReturnValue(true),
  };

  return mockAxios;
});

// Also mock the api.ts module directly
jest.mock('@services/api', () => ({
  get: jest.fn().mockResolvedValue({}),
  post: jest.fn().mockResolvedValue({}),
  put: jest.fn().mockResolvedValue({}),
  del: jest.fn().mockResolvedValue({}),
  default: {
    defaults: { headers: { common: {} } },
    interceptors: {
      request: { use: jest.fn(), eject: jest.fn() },
      response: { use: jest.fn(), eject: jest.fn() },
    },
    get: jest.fn().mockResolvedValue({ data: {} }),
    post: jest.fn().mockResolvedValue({ data: {} }),
    put: jest.fn().mockResolvedValue({ data: {} }),
    delete: jest.fn().mockResolvedValue({ data: {} }),
  },
}));

import React from 'react';
import { render, screen, fireEvent, waitFor } from '@testing-library/react';
import { axe, toHaveNoViolations } from 'jest-axe';
import ConsultationPad from '../ConsultationPad';
import { NotificationProvider } from '@providers/NotificationProvider';
import { ClinicalConfigProvider } from '@providers/ClinicalConfigProvider';
import * as locationService from '@services/locationService';
import * as encounterConceptsService from '@services/encounterConceptsService';
import * as practitionerService from '@/services/providerService';
import * as encounterService from '@services/encounterService';
import { postConsultationBundle } from '@services/consultationBundleService';
import { formatDate } from '@utils/date';
import { validBundle } from '@__mocks__/consultationBundleMock';

// Configure jest-axe
expect.extend(toHaveNoViolations);

// Mock only the external API calls, not the hooks themselves
jest.mock('@services/locationService', () => ({
  getLocations: jest.fn(),
}));

jest.mock('@services/encounterConceptsService', () => ({
  getEncounterConcepts: jest.fn(),
}));

jest.mock('@services/providerService', () => ({
  getCurrentProvider: jest.fn(),
  formatPractitioner: jest.fn((practitioner) => practitioner),
}));

jest.mock('@services/encounterService', () => ({
  getCurrentEncounter: jest.fn(),
}));

jest.mock('@services/consultationBundleService', () => ({
  postConsultationBundle: jest.fn(),
}));

jest.mock('@services/conceptService', () => ({
  searchConcepts: jest.fn(),
}));

jest.mock('react-i18next', () => ({
  useTranslation: () => ({ t: (key: string) => key }),
}));

// Mock notification service
jest.mock('@services/notificationService', () => ({
  __esModule: true,
  default: {
    showError: jest.fn(),
    showSuccess: jest.fn(),
    register: jest.fn(),
  },
}));

// Mock useNotification hook
jest.mock('@hooks/useNotification', () => {
  return {
    __esModule: true,
    default: jest.fn().mockReturnValue({
      addNotification: jest.fn(),
    }),
    useNotification: jest.fn().mockReturnValue({
      addNotification: jest.fn(),
    }),
  };
});
global.crypto.randomUUID = jest
  .fn()
  .mockReturnValue('1d87ab20-8b86-4b41-a30d-984b2208d945');
<<<<<<< HEAD

// Mock scrollIntoView which is not available in jsdom
// This is required for Carbon ComboBox component
if (!Element.prototype.scrollIntoView) {
  Element.prototype.scrollIntoView = jest.fn();
}
=======
>>>>>>> 3d3978cf

describe('ConsultationPad Integration', () => {
  // Common test data
  const mockPatientUUID = 'patient-123';
  const mockOnClose = jest.fn();
  const mockFormattedDate = '2025-05-20';

  // Mock data for services
  const mockLocations = [
    {
      uuid: 'location-1',
      display: 'Test Location',
      links: [],
    },
  ];

  const mockEncounterConcepts = {
    encounterTypes: [{ uuid: 'encounter-type-1', name: 'Consultation' }],
    visitTypes: [{ uuid: 'visit-type-1', name: 'OPD' }],
  };

  const mockPractitioner = {
    uuid: 'practitioner-1',
    display: 'Dr. Test',
    person: {
      uuid: 'person-1',
      display: 'Dr. Test',
      gender: 'M',
      age: 35,
      birthdate: null,
      birthdateEstimated: false,
      dead: false,
      deathDate: null,
      causeOfDeath: null,
      preferredName: {
        uuid: 'name-1',
        display: 'Dr. Test',
        links: [],
      },
      voided: false,
      birthtime: null,
      deathdateEstimated: false,
      links: [],
      resourceVersion: '1.9',
    },
  };

  const mockCurrentEncounter = {
    id: 'encounter-1',
    type: [
      {
        coding: [{ code: 'visit-type-1' }],
      },
    ],
  };

  const mockBundle = {
    id: 'bundle-1',
    resourceType: 'Bundle',
  };

  // Helper function to render with providers
  const renderWithProviders = (ui: React.ReactElement) => {
    return render(
      <NotificationProvider>
        <ClinicalConfigProvider>{ui}</ClinicalConfigProvider>
      </NotificationProvider>,
    );
  };

  // Helper functions to mock service responses
  function mockSuccessfulServiceResponses() {
    (locationService.getLocations as jest.Mock).mockResolvedValue(
      mockLocations,
    );

    (
      encounterConceptsService.getEncounterConcepts as jest.Mock
    ).mockResolvedValue(mockEncounterConcepts);

    (practitionerService.getCurrentProvider as jest.Mock).mockResolvedValue(
      mockPractitioner,
    );

    (encounterService.getCurrentEncounter as jest.Mock).mockResolvedValue(
      mockCurrentEncounter,
    );

    (postConsultationBundle as jest.Mock).mockResolvedValue(mockBundle);
  }

  function mockDelayedServiceResponses(delay = 300) {
    (locationService.getLocations as jest.Mock).mockImplementation(
      () =>
        new Promise((resolve) =>
          setTimeout(() => resolve(mockLocations), delay),
        ),
    );

    (
      encounterConceptsService.getEncounterConcepts as jest.Mock
    ).mockImplementation(
      () =>
        new Promise((resolve) =>
          setTimeout(() => resolve(mockEncounterConcepts), delay),
        ),
    );

    (practitionerService.getCurrentProvider as jest.Mock).mockImplementation(
      () =>
        new Promise((resolve) =>
          setTimeout(() => resolve(mockPractitioner), delay),
        ),
    );

    (encounterService.getCurrentEncounter as jest.Mock).mockImplementation(
      () =>
        new Promise((resolve) =>
          setTimeout(() => resolve(mockCurrentEncounter), delay),
        ),
    );

    (postConsultationBundle as jest.Mock).mockResolvedValue(mockBundle);
  }

  function mockServiceErrorResponse(service = 'location') {
    // Default to successful responses
    mockSuccessfulServiceResponses();

    // Override the specified service with an error
    if (service === 'location') {
      (locationService.getLocations as jest.Mock).mockRejectedValue(
        new Error('Failed to fetch locations'),
      );
    } else if (service === 'encounterConcepts') {
      (
        encounterConceptsService.getEncounterConcepts as jest.Mock
      ).mockRejectedValue(new Error('Failed to fetch encounter concepts'));
    } else if (service === 'practitioner') {
      (practitionerService.getCurrentProvider as jest.Mock).mockRejectedValue(
        new Error('Failed to fetch practitioner'),
      );
    } else if (service === 'encounter') {
      (encounterService.getCurrentEncounter as jest.Mock).mockRejectedValue(
        new Error('Failed to fetch current encounter'),
      );
    } else if (service === 'submission') {
      (postConsultationBundle as jest.Mock).mockRejectedValue(
        new Error('Failed to submit consultation'),
      );
    }
  }

  function mockServiceResponsesWithMissingData(missingDataType = 'locations') {
    mockSuccessfulServiceResponses();

    if (missingDataType === 'locations') {
      (locationService.getLocations as jest.Mock).mockResolvedValue([]);
    } else if (missingDataType === 'encounterConcepts') {
      (
        encounterConceptsService.getEncounterConcepts as jest.Mock
      ).mockResolvedValue({
        encounterTypes: [],
        visitTypes: [],
      });
    } else if (missingDataType === 'encounterType') {
      (
        encounterConceptsService.getEncounterConcepts as jest.Mock
      ).mockResolvedValue({
        ...mockEncounterConcepts,
        encounterTypes: [
          { uuid: 'encounter-type-1', name: 'Not Consultation' },
        ],
      });
    } else if (missingDataType === 'practitioner') {
      (practitionerService.getCurrentProvider as jest.Mock).mockResolvedValue(
        null,
      );
    } else if (missingDataType === 'encounter') {
      (encounterService.getCurrentEncounter as jest.Mock).mockResolvedValue(
        null,
      );
    } else if (missingDataType === 'visitType') {
      (encounterService.getCurrentEncounter as jest.Mock).mockResolvedValue({
        ...mockCurrentEncounter,
        type: [{ coding: [{ code: 'non-existent-code' }] }],
      });
    }
  }

  beforeEach(() => {
    jest.clearAllMocks();
    (formatDate as jest.Mock).mockReturnValue({
      formattedResult: mockFormattedDate,
      error: undefined,
    });
  });

  describe('Happy Path Flow', () => {
    it('should load data and submit consultation successfully', async () => {
      // Mock successful responses from all services
      mockSuccessfulServiceResponses();
      // Render component with providers
      renderWithProviders(
        <ConsultationPad patientUUID={mockPatientUUID} onClose={mockOnClose} />,
      );

      // Initially it should be in loading state
      expect(screen.getByText('CONSULTATION_PAD_LOADING')).toBeInTheDocument();

      // Wait for all data to load
      await waitFor(() => {
        expect(
          screen.queryByText('CONSULTATION_PAD_LOADING'),
        ).not.toBeInTheDocument();
      });

      // Verify that ActionArea is rendered with correct button text
      expect(screen.getByText('CONSULTATION_PAD_TITLE')).toBeInTheDocument();
      expect(
        screen.getByText('CONSULTATION_PAD_DONE_BUTTON'),
      ).toBeInTheDocument();
      expect(
        screen.getByText('CONSULTATION_PAD_CANCEL_BUTTON'),
      ).toBeInTheDocument();

      // Submit the consultation
      fireEvent.click(screen.getByText('CONSULTATION_PAD_DONE_BUTTON'));

      // Verify submission was called with correct parameters
      await waitFor(() => {
        expect(postConsultationBundle).toHaveBeenCalledWith(validBundle);
        expect(mockOnClose).toHaveBeenCalled();
      });
    });

    it('should call onClose when cancel button is clicked', async () => {
      // Mock successful responses
      mockSuccessfulServiceResponses();

      // Render component
      renderWithProviders(
        <ConsultationPad patientUUID={mockPatientUUID} onClose={mockOnClose} />,
      );

      // Wait for loading to complete
      await waitFor(() => {
        expect(
          screen.queryByText('CONSULTATION_PAD_LOADING'),
        ).not.toBeInTheDocument();
      });

      // Click cancel button
      fireEvent.click(screen.getByText('CONSULTATION_PAD_CANCEL_BUTTON'));

      // Verify onClose was called
      expect(mockOnClose).toHaveBeenCalledTimes(1);

      // Verify submission was NOT called
      expect(postConsultationBundle).not.toHaveBeenCalled();
    });
  });

  describe('Loading States', () => {
    it('should show loading state while data is being fetched', async () => {
      // Mock delayed responses
      mockDelayedServiceResponses(300);

      // Render component
      renderWithProviders(
        <ConsultationPad patientUUID={mockPatientUUID} onClose={mockOnClose} />,
      );

      // Verify loading state is shown initially
      expect(screen.getByText('CONSULTATION_PAD_LOADING')).toBeInTheDocument();

      // Wait for loading to complete
      await waitFor(
        () => {
          expect(
            screen.queryByText('CONSULTATION_PAD_LOADING'),
          ).not.toBeInTheDocument();
        },
        { timeout: 500 },
      );
    });
  });

  describe('Error States', () => {
    it('should handle location service errors correctly', async () => {
      // Mock location service error
      mockServiceErrorResponse('location');

      // Render component
      renderWithProviders(
        <ConsultationPad patientUUID={mockPatientUUID} onClose={mockOnClose} />,
      );

      // Wait for error state
      await waitFor(() => {
        expect(
          screen.queryByText('CONSULTATION_PAD_LOADING'),
        ).not.toBeInTheDocument();
      });

      // Verify error message is displayed
      expect(screen.getByText('CONSULTATION_PAD_ERROR')).toBeInTheDocument();
    });

    it('should handle date formatting errors correctly', async () => {
      // Mock successful responses but date error
      mockSuccessfulServiceResponses();
      (formatDate as jest.Mock).mockReturnValue({
        formattedResult: '',
        error: {
          title: 'Date Format Error',
          message: 'Invalid date format',
        },
      });

      // Render component
      renderWithProviders(
        <ConsultationPad patientUUID={mockPatientUUID} onClose={mockOnClose} />,
      );

      // Wait for error state
      await waitFor(() => {
        expect(
          screen.queryByText('CONSULTATION_PAD_LOADING'),
        ).not.toBeInTheDocument();
      });

      // Verify error message is displayed
      expect(screen.getByText('CONSULTATION_PAD_ERROR')).toBeInTheDocument();
    });

    it('should handle encounter concepts service errors correctly', async () => {
      // Mock encounter concepts service error
      mockServiceErrorResponse('encounterConcepts');

      // Render component
      renderWithProviders(
        <ConsultationPad patientUUID={mockPatientUUID} onClose={mockOnClose} />,
      );

      // Wait for error state
      await waitFor(() => {
        expect(
          screen.queryByText('CONSULTATION_PAD_LOADING'),
        ).not.toBeInTheDocument();
      });

      // Verify error message is displayed
      expect(screen.getByText('CONSULTATION_PAD_ERROR')).toBeInTheDocument();
    });

    it('should handle practitioner service errors correctly', async () => {
      // Mock practitioner service error
      mockServiceErrorResponse('practitioner');

      // Render component
      renderWithProviders(
        <ConsultationPad patientUUID={mockPatientUUID} onClose={mockOnClose} />,
      );

      // Wait for error state
      await waitFor(() => {
        expect(
          screen.queryByText('CONSULTATION_PAD_LOADING'),
        ).not.toBeInTheDocument();
      });

      // Verify error message is displayed
      expect(screen.getByText('CONSULTATION_PAD_ERROR')).toBeInTheDocument();
    });

    it('should handle encounter service errors correctly', async () => {
      // Mock encounter service error
      mockServiceErrorResponse('encounter');

      // Render component
      renderWithProviders(
        <ConsultationPad patientUUID={mockPatientUUID} onClose={mockOnClose} />,
      );

      // Wait for error state
      await waitFor(() => {
        expect(
          screen.queryByText('CONSULTATION_PAD_LOADING'),
        ).not.toBeInTheDocument();
      });

      // Verify error message is displayed
      expect(screen.getByText('CONSULTATION_PAD_ERROR')).toBeInTheDocument();
    });
  });

  describe('Form Submission', () => {
    it('should show success notification after successful submission', async () => {
      // Mock successful responses
      mockSuccessfulServiceResponses();

      // Create a mock for the notification function
      const mockAddNotification = jest.fn();
      jest.mock('@hooks/useNotification', () => ({
        __esModule: true,
        default: () => ({
          addNotification: mockAddNotification,
        }),
      }));

      // Render component
      renderWithProviders(
        <ConsultationPad patientUUID={mockPatientUUID} onClose={mockOnClose} />,
      );

      // Wait for loading to complete
      await waitFor(() => {
        expect(
          screen.queryByText('CONSULTATION_PAD_LOADING'),
        ).not.toBeInTheDocument();
      });

      // Submit the consultation
      fireEvent.click(screen.getByText('CONSULTATION_PAD_DONE_BUTTON'));

      // Verify notification and close were called
      await waitFor(() => {
        expect(postConsultationBundle).toHaveBeenCalled();
        expect(mockOnClose).toHaveBeenCalled();
      });
    });

    it('should handle errors during consultation submission', async () => {
      // Mock successful data loading but failed submission
      mockServiceErrorResponse('submission');

      // Spy on console.error
      const consoleSpy = jest
        .spyOn(console, 'error')
        .mockImplementation(() => {});

      // Render component
      renderWithProviders(
        <ConsultationPad patientUUID={mockPatientUUID} onClose={mockOnClose} />,
      );

      // Wait for loading to complete
      await waitFor(() => {
        expect(
          screen.queryByText('CONSULTATION_PAD_LOADING'),
        ).not.toBeInTheDocument();
      });

      // Submit the consultation
      fireEvent.click(screen.getByText('CONSULTATION_PAD_DONE_BUTTON'));

      // Verify error was logged
      await waitFor(() => {
        expect(consoleSpy).toHaveBeenCalledWith(expect.any(Error));
      });

      // Verify onClose was not called after error
      expect(mockOnClose).not.toHaveBeenCalled();

      // Cleanup
      consoleSpy.mockRestore();
    });
  });

  describe('Data Validation', () => {
    it('should disable submission when locations array is empty', async () => {
      // Mock responses with missing locations
      mockServiceResponsesWithMissingData('locations');

      // Render component
      renderWithProviders(
        <ConsultationPad patientUUID={mockPatientUUID} onClose={mockOnClose} />,
      );

      // Wait for loading to complete
      await waitFor(() => {
        expect(
          screen.queryByText('CONSULTATION_PAD_LOADING'),
        ).not.toBeInTheDocument();
      });

      // Verify error state is shown
      expect(screen.getByText('CONSULTATION_PAD_ERROR')).toBeInTheDocument();

      // Try to submit anyway
      fireEvent.click(screen.getByText('CONSULTATION_PAD_DONE_BUTTON'));

      // Verify submission was not attempted
      expect(postConsultationBundle).not.toHaveBeenCalled();
    });

    it('should disable submission when practitioner is null', async () => {
      // Mock responses with missing practitioner
      mockServiceResponsesWithMissingData('practitioner');

      // Render component
      renderWithProviders(
        <ConsultationPad patientUUID={mockPatientUUID} onClose={mockOnClose} />,
      );

      // Wait for loading to complete
      await waitFor(() => {
        expect(
          screen.queryByText('CONSULTATION_PAD_LOADING'),
        ).not.toBeInTheDocument();
      });

      // Verify error state is shown
      expect(screen.getByText('CONSULTATION_PAD_ERROR')).toBeInTheDocument();

      // Try to submit anyway
      fireEvent.click(screen.getByText('CONSULTATION_PAD_DONE_BUTTON'));

      // Verify submission was not attempted
      expect(postConsultationBundle).not.toHaveBeenCalled();
    });

    it('should disable submission when encounter is null', async () => {
      // Mock responses with missing encounter
      mockServiceResponsesWithMissingData('encounter');

      // Render component
      renderWithProviders(
        <ConsultationPad patientUUID={mockPatientUUID} onClose={mockOnClose} />,
      );

      // Wait for loading to complete
      await waitFor(() => {
        expect(
          screen.queryByText('CONSULTATION_PAD_LOADING'),
        ).not.toBeInTheDocument();
      });

      // Verify error state is shown
      expect(screen.getByText('CONSULTATION_PAD_ERROR')).toBeInTheDocument();

      // Try to submit anyway
      fireEvent.click(screen.getByText('CONSULTATION_PAD_DONE_BUTTON'));

      // Verify submission was not attempted
      expect(postConsultationBundle).not.toHaveBeenCalled();
    });

    it('should disable submission when encounter type is not "Consultation"', async () => {
      // Mock responses with wrong encounter type
      mockServiceResponsesWithMissingData('encounterType');

      // Render component
      renderWithProviders(
        <ConsultationPad patientUUID={mockPatientUUID} onClose={mockOnClose} />,
      );

      // Wait for loading to complete
      await waitFor(() => {
        expect(
          screen.queryByText('CONSULTATION_PAD_LOADING'),
        ).not.toBeInTheDocument();
      });

      // This should still render, but submission should be disabled

      // Try to submit
      fireEvent.click(screen.getByText('CONSULTATION_PAD_DONE_BUTTON'));

      // Verify submission was not attempted
      expect(postConsultationBundle).not.toHaveBeenCalled();
    });
  });

  describe('Accessibility', () => {
    it('should not have accessibility violations', async () => {
      // Skip this test if there are issues running axe in the test environment
      if (process.env.SKIP_AXE_TESTS) {
        return;
      }

      // Mock successful responses
      mockSuccessfulServiceResponses();

      // Render component
      const { container } = renderWithProviders(
        <ConsultationPad patientUUID={mockPatientUUID} onClose={mockOnClose} />,
      );

      // Wait for loading to complete
      await waitFor(() => {
        expect(
          screen.queryByText('CONSULTATION_PAD_LOADING'),
        ).not.toBeInTheDocument();
      });

      // Check for accessibility violations
      const results = await axe(container);
      expect(results).toHaveNoViolations();
    });
  });

  describe('Date Handling', () => {
    it('should pass formatted date to BasicForm when date formatting succeeds', async () => {
      // Mock successful responses
      mockSuccessfulServiceResponses();
      const formattedDateValue = '2025-05-20';
      (formatDate as jest.Mock).mockReturnValue({
        formattedResult: formattedDateValue,
        error: undefined,
      });

      // Render component
      renderWithProviders(
        <ConsultationPad patientUUID={mockPatientUUID} onClose={mockOnClose} />,
      );

      // Wait for loading to complete
      await waitFor(() => {
        expect(
          screen.queryByText('CONSULTATION_PAD_LOADING'),
        ).not.toBeInTheDocument();
      });

      // Verify formatDate was called with current date
      expect(formatDate).toHaveBeenCalledWith(expect.any(Date));
    });

    it('should handle multiple error conditions including date error', async () => {
      // Mock service error and date error
      mockServiceErrorResponse('location');
      (formatDate as jest.Mock).mockReturnValue({
        formattedResult: '',
        error: {
          title: 'Date Format Error',
          message: 'Invalid date format',
        },
      });

      // Render component
      renderWithProviders(
        <ConsultationPad patientUUID={mockPatientUUID} onClose={mockOnClose} />,
      );

      // Wait for error state
      await waitFor(() => {
        expect(
          screen.queryByText('CONSULTATION_PAD_LOADING'),
        ).not.toBeInTheDocument();
      });

      // Verify error message is displayed
      expect(screen.getByText('CONSULTATION_PAD_ERROR')).toBeInTheDocument();
    });
  });

  describe('DiagnosesForm Integration', () => {
    const mockDiagnosisSearchResults = [
      {
        conceptUuid: 'diagnosis-1',
        conceptName: 'Diabetes Type 2',
        matchedName: 'Diabetes',
      },
      {
        conceptUuid: 'diagnosis-2',
        conceptName: 'Hypertension',
        matchedName: 'Hypertension',
      },
    ];

    beforeEach(() => {
      // Mock successful services for diagnosis tests
      mockSuccessfulServiceResponses();
    });

    it('should render DiagnosesForm component after loading', async () => {
      // Import concept service
      // eslint-disable-next-line
      const conceptService = require('@services/conceptService');

      // Mock empty search results initially
      (conceptService.searchConcepts as jest.Mock).mockResolvedValue([]);

      // Render component
      renderWithProviders(
        <ConsultationPad patientUUID={mockPatientUUID} onClose={mockOnClose} />,
      );

      // Wait for loading to complete
      await waitFor(() => {
        expect(
          screen.queryByText('CONSULTATION_PAD_LOADING'),
        ).not.toBeInTheDocument();
      });

      // Verify DiagnosesForm title is rendered
      expect(screen.getByText('DIAGNOSES_FORM_TITLE')).toBeInTheDocument();

      // Verify search placeholder text
      expect(
        screen.getByPlaceholderText('DIAGNOSES_SEARCH_PLACEHOLDER'),
      ).toBeInTheDocument();
    });

    it('should search for diagnoses when user types in search field', async () => {
      // eslint-disable-next-line
      const conceptService = require('@services/conceptService');

      // Mock search results
      (conceptService.searchConcepts as jest.Mock).mockResolvedValue(
        mockDiagnosisSearchResults,
      );

      // Render component
      renderWithProviders(
        <ConsultationPad patientUUID={mockPatientUUID} onClose={mockOnClose} />,
      );

      // Wait for loading to complete
      await waitFor(() => {
        expect(
          screen.queryByText('CONSULTATION_PAD_LOADING'),
        ).not.toBeInTheDocument();
      });

      // Find search input
      const searchInput = screen.getByPlaceholderText(
        'DIAGNOSES_SEARCH_PLACEHOLDER',
      );

      // Type in search field
      fireEvent.change(searchInput, { target: { value: 'diabetes' } });

      // Wait for debounce and verify search was called with searchTerm and limit
      await waitFor(() => {
        expect(conceptService.searchConcepts).toHaveBeenCalledWith(
          'diabetes',
          20,
        );
      });
    });

    it('should display search results in dropdown', async () => {
      // eslint-disable-next-line
      const conceptService = require('@services/conceptService');

      // Mock search results
      (conceptService.searchConcepts as jest.Mock).mockResolvedValue(
        mockDiagnosisSearchResults,
      );

      // Render component
      renderWithProviders(
        <ConsultationPad patientUUID={mockPatientUUID} onClose={mockOnClose} />,
      );

      // Wait for loading to complete
      await waitFor(() => {
        expect(
          screen.queryByText('CONSULTATION_PAD_LOADING'),
        ).not.toBeInTheDocument();
      });

      // Find search input and type
      const searchInput = screen.getByPlaceholderText(
        'DIAGNOSES_SEARCH_PLACEHOLDER',
      );
      fireEvent.change(searchInput, { target: { value: 'diabetes' } });

      // Wait for results to appear
      await waitFor(() => {
        expect(screen.getByText('Diabetes Type 2')).toBeInTheDocument();
        expect(screen.getByText('Hypertension')).toBeInTheDocument();
      });
    });

    it('should add diagnosis to selected list when user selects from dropdown', async () => {
      // eslint-disable-next-line
      const conceptService = require('@services/conceptService');

      // Mock search results
      (conceptService.searchConcepts as jest.Mock).mockResolvedValue(
        mockDiagnosisSearchResults,
      );

      // Render component
      renderWithProviders(
        <ConsultationPad patientUUID={mockPatientUUID} onClose={mockOnClose} />,
      );

      // Wait for loading to complete
      await waitFor(() => {
        expect(
          screen.queryByText('CONSULTATION_PAD_LOADING'),
        ).not.toBeInTheDocument();
      });

      // Search for diagnosis
      const searchInput = screen.getByPlaceholderText(
        'DIAGNOSES_SEARCH_PLACEHOLDER',
      );
      fireEvent.change(searchInput, { target: { value: 'diabetes' } });

      // Wait for results and select one
      await waitFor(() => {
        expect(screen.getByText('Diabetes Type 2')).toBeInTheDocument();
      });

      fireEvent.click(screen.getByText('Diabetes Type 2'));

      // Verify diagnosis was added to selected list
      await waitFor(() => {
        expect(
          screen.getByText('DIAGNOSES_ADDED_DIAGNOSES'),
        ).toBeInTheDocument();
        // The selected diagnosis should appear in a SelectedItem component
        expect(screen.getByText('Diabetes Type 2')).toBeInTheDocument();
      });

      // The ComboBox maintains its own internal state, so the value might not be cleared immediately
      // Instead, verify that the diagnosis was successfully added
      expect(screen.getByText('DIAGNOSES_ADDED_DIAGNOSES')).toBeInTheDocument();
    });

    it('should remove diagnosis when remove button is clicked', async () => {
      // eslint-disable-next-line
      const conceptService = require('@services/conceptService');

      // Mock search results
      (conceptService.searchConcepts as jest.Mock).mockResolvedValue(
        mockDiagnosisSearchResults,
      );

      // Render component
      renderWithProviders(
        <ConsultationPad patientUUID={mockPatientUUID} onClose={mockOnClose} />,
      );

      // Wait for loading to complete
      await waitFor(() => {
        expect(
          screen.queryByText('CONSULTATION_PAD_LOADING'),
        ).not.toBeInTheDocument();
      });

      // Add a diagnosis
      const searchInput = screen.getByPlaceholderText(
        'DIAGNOSES_SEARCH_PLACEHOLDER',
      );
      fireEvent.change(searchInput, { target: { value: 'diabetes' } });

      await waitFor(() => {
        expect(screen.getByText('Diabetes Type 2')).toBeInTheDocument();
      });

      fireEvent.click(screen.getByText('Diabetes Type 2'));

      // Verify diagnosis was added
      await waitFor(() => {
        expect(
          screen.getByText('DIAGNOSES_ADDED_DIAGNOSES'),
        ).toBeInTheDocument();
      });

      // Find and click remove button (assuming it has aria-label)
      const removeButton = screen.getByLabelText(
        'SELECTED_ITEM_CLOSE_ARIA_LABEL',
      );
      fireEvent.click(removeButton);

      // Verify diagnosis was removed
      await waitFor(() => {
        // The diagnosis text should no longer be in the document
        // (or only appear once if it's still in search results)
        const diabetesElements = screen.queryAllByText('Diabetes Type 2');
        expect(diabetesElements.length).toBeLessThan(2);
      });
    });

    it('should handle concept search errors gracefully', async () => {
      // eslint-disable-next-line
      const conceptService = require('@services/conceptService');

      // Mock search error
      (conceptService.searchConcepts as jest.Mock).mockRejectedValue(
        new Error('Search API failed'),
      );

      // Render component
      renderWithProviders(
        <ConsultationPad patientUUID={mockPatientUUID} onClose={mockOnClose} />,
      );

      // Wait for loading to complete
      await waitFor(() => {
        expect(
          screen.queryByText('CONSULTATION_PAD_LOADING'),
        ).not.toBeInTheDocument();
      });

      // Try to search
      const searchInput = screen.getByPlaceholderText(
        'DIAGNOSES_SEARCH_PLACEHOLDER',
      );
      fireEvent.change(searchInput, { target: { value: 'diabetes' } });

      // Wait for error to be displayed
      await waitFor(() => {
        expect(screen.getByText(/Search API failed/i)).toBeInTheDocument();
      });
    });

    it('should allow selecting certainty for added diagnoses', async () => {
      // eslint-disable-next-line
      const conceptService = require('@services/conceptService');

      // Mock search results
      (conceptService.searchConcepts as jest.Mock).mockResolvedValue(
        mockDiagnosisSearchResults,
      );

      // Render component
      renderWithProviders(
        <ConsultationPad patientUUID={mockPatientUUID} onClose={mockOnClose} />,
      );

      // Wait for loading to complete
      await waitFor(() => {
        expect(
          screen.queryByText('CONSULTATION_PAD_LOADING'),
        ).not.toBeInTheDocument();
      });

      // Add a diagnosis
      const searchInput = screen.getByPlaceholderText(
        'DIAGNOSES_SEARCH_PLACEHOLDER',
      );
      fireEvent.change(searchInput, { target: { value: 'diabetes' } });

      await waitFor(() => {
        expect(screen.getByText('Diabetes Type 2')).toBeInTheDocument();
      });

      fireEvent.click(screen.getByText('Diabetes Type 2'));

      // Wait for diagnosis to be added
      await waitFor(() => {
        expect(
          screen.getByText('DIAGNOSES_ADDED_DIAGNOSES'),
        ).toBeInTheDocument();
      });

      // Look for certainty dropdown
      const certaintyDropdown = screen.getByLabelText(
        'DIAGNOSES_CERTAINTY_ARIA_LABEL',
      );
      expect(certaintyDropdown).toBeInTheDocument();

      // Verify placeholder text
      expect(
        screen.getByText('DIAGNOSES_SELECT_CERTAINTY'),
      ).toBeInTheDocument();
    });
  });
});<|MERGE_RESOLUTION|>--- conflicted
+++ resolved
@@ -60,7 +60,7 @@
 import { ClinicalConfigProvider } from '@providers/ClinicalConfigProvider';
 import * as locationService from '@services/locationService';
 import * as encounterConceptsService from '@services/encounterConceptsService';
-import * as practitionerService from '@/services/providerService';
+import * as practitionerService from '@services/providerService';
 import * as encounterService from '@services/encounterService';
 import { postConsultationBundle } from '@services/consultationBundleService';
 import { formatDate } from '@utils/date';
@@ -124,15 +124,12 @@
 global.crypto.randomUUID = jest
   .fn()
   .mockReturnValue('1d87ab20-8b86-4b41-a30d-984b2208d945');
-<<<<<<< HEAD
 
 // Mock scrollIntoView which is not available in jsdom
 // This is required for Carbon ComboBox component
 if (!Element.prototype.scrollIntoView) {
   Element.prototype.scrollIntoView = jest.fn();
 }
-=======
->>>>>>> 3d3978cf
 
 describe('ConsultationPad Integration', () => {
   // Common test data

import React, { useEffect } from 'react';
import { useTranslation } from 'react-i18next';
import ActionArea from '@components/common/actionArea/ActionArea';
import { Column, Grid, MenuItemDivider } from '@carbon/react';
import BasicForm from '@components/clinical/forms/encounterDetails/EncounterDetails';
import DiagnosesForm from '@components/clinical/forms/conditionsAndDiagnoses/ConditionsAndDiagnoses';
import AllergiesForm from '@components/clinical/forms/allergies/AllergiesForm';
import InvestigationsForm from '@components/clinical/forms/investigations/InvestigationsForm';
import { ConsultationBundle } from '@types/consultationBundle';
import {
  postConsultationBundle,
  createDiagnosisBundleEntries,
  createAllergiesBundleEntries,
  createConditionsBundleEntries,
  createServiceRequestBundleEntries,
} from '@services/consultationBundleService';
import useNotification from '@hooks/useNotification';
import { createEncounterResource } from '@utils/fhir/encounterResourceCreator';
import {
  createBundleEntry,
  createConsultationBundle,
} from '@utils/fhir/consultationBundleCreator';
import { ERROR_TITLES } from '@constants/errors';
import { useConditionsAndDiagnosesStore } from '@stores/conditionsAndDiagnosesStore';
import useAllergyStore from '@stores/allergyStore';
import { useEncounterDetailsStore } from '@stores/encounterDetailsStore';
import * as styles from './styles/ConsultationPad.module.scss';
import useServiceRequestStore from '@stores/serviceRequestStore';
<<<<<<< HEAD
import MedicinesForm from '../forms/prescribeMedicines/MedicationsForm';
import MedicationsForm from '../forms/prescribeMedicines/MedicationsForm';
=======
>>>>>>> fb677c67

interface ConsultationPadProps {
  onClose: () => void;
}

const ConsultationPad: React.FC<ConsultationPadProps> = ({ onClose }) => {
  const [isSubmitting, setIsSubmitting] = React.useState(false);

  const { t } = useTranslation();
  const { addNotification } = useNotification();

  // Use the diagnosis store
  const {
    selectedDiagnoses,
    selectedConditions,
    validate,
    reset: resetDiagnoses,
  } = useConditionsAndDiagnosesStore();
  // Use the allergy store
  const {
    selectedAllergies,
    validateAllAllergies,
    reset: resetAllergies,
  } = useAllergyStore();
  // Use the encounter details store
  const {
    activeVisit,
    selectedLocation,
    selectedEncounterType,
    encounterParticipants,
    consultationDate,
    isEncounterDetailsFormReady,
    practitioner,
    user,
    patientUUID,
    hasError,
    reset: resetEncounterDetails,
  } = useEncounterDetailsStore();

  const { selectedServiceRequests, reset: resetServiceRequests } =
    useServiceRequestStore();

  // Clean up on unmount
  useEffect(() => {
    return () => {
      resetEncounterDetails();
      resetAllergies();
      resetDiagnoses();
      resetServiceRequests();
    };
  }, [
    resetEncounterDetails,
    resetAllergies,
    resetDiagnoses,
    resetServiceRequests,
  ]);

  // Data validation check for consultation submission
  const canSubmitConsultation = !!(
    patientUUID &&
    practitioner &&
    practitioner.uuid &&
    activeVisit &&
    selectedLocation &&
    selectedEncounterType &&
    encounterParticipants.length > 0
  );

  // TODO: Extract Business Logic
  // 1. Create a consultationService to handle submission logic
  // 2. Extract validation logic into a custom hook
  // 3. Create utility functions for bundle creation
  const submitConsultation = () => {
    const enconterResourceURL = `urn:uuid:${crypto.randomUUID()}`;
    const encounterResource = createEncounterResource(
      selectedEncounterType!.uuid,
      selectedEncounterType!.name,
      patientUUID!,
      encounterParticipants.map((p) => p.uuid),
      activeVisit!.id,
      selectedLocation!.uuid,
      consultationDate,
    );
    const encounterBundleEntry = createBundleEntry(
      enconterResourceURL,
      encounterResource,
      'POST',
    );
    const diagnosisEntries = createDiagnosisBundleEntries({
      selectedDiagnoses,
      encounterSubject: encounterResource.subject!,
      encounterReference: enconterResourceURL,
      practitionerUUID: user!.uuid,
      consultationDate,
    });

    const allergyEntries = createAllergiesBundleEntries({
      selectedAllergies,
      encounterSubject: encounterResource.subject!,
      encounterReference: enconterResourceURL,
      practitionerUUID: user!.uuid,
    });

    const conditionEntries = createConditionsBundleEntries({
      selectedConditions,
      encounterSubject: encounterResource.subject!,
      encounterReference: enconterResourceURL,
      practitionerUUID: user!.uuid,
      consultationDate,
    });

    const serviceRequestEntries = createServiceRequestBundleEntries({
      selectedServiceRequests,
      encounterSubject: encounterResource.subject!,
      encounterReference: enconterResourceURL,
      practitionerUUID: practitioner!.uuid,
    });

    const consultationBundle = createConsultationBundle([
      encounterBundleEntry,
      ...diagnosisEntries,
      ...allergyEntries,
      ...conditionEntries,
      ...serviceRequestEntries,
    ]);

    return postConsultationBundle<ConsultationBundle>(consultationBundle);
  };

  const handleOnPrimaryButtonClick = async () => {
    if (!isSubmitting && canSubmitConsultation) {
      const isConditionsAndDiagnosesValid = validate();
      const isAllergiesValid = validateAllAllergies();
      if (!isConditionsAndDiagnosesValid || !isAllergiesValid) {
        return;
      }

      try {
        setIsSubmitting(true);
        await submitConsultation();
        setIsSubmitting(false);
        resetDiagnoses();
        resetAllergies();
        resetEncounterDetails();
        resetServiceRequests();
        addNotification({
          title: t('CONSULTATION_SUBMITTED_SUCCESS_TITLE'),
          message: t('CONSULTATION_SUBMITTED_SUCCESS_MESSAGE'),
          type: 'success',
          timeout: 5000,
        });
        onClose();
      } catch (error) {
        setIsSubmitting(false);
        const errorMessage =
          error instanceof Error ? error.message : 'CONSULTATION_ERROR_GENERIC';
        addNotification({
          title: t(ERROR_TITLES.CONSULTATION_ERROR),
          message: t(errorMessage),
          type: 'error',
          timeout: 5000,
        });
        return null;
      }
    }
  };

  const handleOnSecondaryButtonClick = () => {
    resetDiagnoses();
    resetAllergies();
    resetServiceRequests();
    onClose();
  };

  return (
    <ActionArea
      title={hasError ? '' : t('CONSULTATION_PAD_TITLE')}
      primaryButtonText={t('CONSULTATION_PAD_DONE_BUTTON')}
      onPrimaryButtonClick={handleOnPrimaryButtonClick}
      isPrimaryButtonDisabled={
        !isEncounterDetailsFormReady || !canSubmitConsultation || isSubmitting
      }
      secondaryButtonText={t('CONSULTATION_PAD_CANCEL_BUTTON')}
      onSecondaryButtonClick={handleOnSecondaryButtonClick}
      content={
        hasError ? (
          <>
            <Grid className={styles.emptyState}>
              <Column
                sm={4}
                md={8}
                lg={16}
                xlg={16}
                className={styles.emptyStateTitle}
              >
                {t('CONSULTATION_PAD_ERROR_TITLE')}
              </Column>
              <Column
                sm={4}
                md={8}
                lg={16}
                xlg={16}
                className={styles.emptyStateBody}
              >
                {t('CONSULTATION_PAD_ERROR_BODY')}
              </Column>
            </Grid>
          </>
        ) : (
          <>
            <BasicForm />
            <MenuItemDivider />
            <DiagnosesForm />
            <MenuItemDivider />
            <AllergiesForm />
            <MenuItemDivider />
            <InvestigationsForm />
            <MenuItemDivider />
<<<<<<< HEAD
            <MedicationsForm/>
            <MenuItemDivider />
=======
>>>>>>> fb677c67
          </>
        )
      }
    />
  );
};

export default ConsultationPad;<|MERGE_RESOLUTION|>--- conflicted
+++ resolved
@@ -26,11 +26,8 @@
 import { useEncounterDetailsStore } from '@stores/encounterDetailsStore';
 import * as styles from './styles/ConsultationPad.module.scss';
 import useServiceRequestStore from '@stores/serviceRequestStore';
-<<<<<<< HEAD
 import MedicinesForm from '../forms/prescribeMedicines/MedicationsForm';
 import MedicationsForm from '../forms/prescribeMedicines/MedicationsForm';
-=======
->>>>>>> fb677c67
 
 interface ConsultationPadProps {
   onClose: () => void;
@@ -249,11 +246,8 @@
             <MenuItemDivider />
             <InvestigationsForm />
             <MenuItemDivider />
-<<<<<<< HEAD
             <MedicationsForm/>
             <MenuItemDivider />
-=======
->>>>>>> fb677c67
           </>
         )
       }

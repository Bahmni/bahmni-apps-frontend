import React, { useState, useEffect } from 'react';
import { ComboBox, Tile, InlineNotification } from '@carbon/react';
import { useTranslation } from 'react-i18next';
import * as styles from './styles/DiagnosesForm.module.scss';
import SelectedItem from '@components/common/selectedItem/SelectedItem';
import BoxWHeader from '@components/common/boxWHeader/BoxWHeader';
import { ConceptSearch } from '@types/concepts';
<<<<<<< HEAD
import SelectedDiagnosisItem from './SelectedDiagnosisItem';
import { useConceptSearch } from '@/hooks/useConceptSearch';
import { useDiagnosisStore } from '@stores/diagnosisStore';
=======
import SelectedDiagnosisItem, {
  SelectedDiagnosisItemProps,
} from './SelectedDiagnosisItem';
import { useConceptSearch } from '@hooks/useConceptSearch';

/**
 * DiagnosesForm component props
 * @interface DiagnosesFormProps
 * @property {function} handleResultSelection - Function to call when a diagnosis is selected
 * @property {SelectedDiagnosisItemProps[]} selectedDiagnoses - List of selected diagnoses
 * @property {function} handleRemoveDiagnosis - Function to call when a diagnosis is removed
 */
interface DiagnosesFormProps {
  handleResultSelection: (selectedItem: ConceptSearch) => void;
  selectedDiagnoses: SelectedDiagnosisItemProps[];
  handleRemoveDiagnosis: (index: number) => void;
}
>>>>>>> c35b6189

/**
 * DiagnosesForm component
 *
 * A component that displays a search interface for diagnoses and a list of selected diagnoses.
 * It allows users to search for diagnoses, select them, and specify the certainty level.
 */
const DiagnosesForm: React.FC = React.memo(() => {
  const { t } = useTranslation();
  const [searchDiagnosesTerm, setSearchDiagnosesTerm] = useState('');
  const [diagnosisErrors, setDiagnosisErrors] = React.useState<Error[]>([]);

  // Use Zustand store
  const { selectedDiagnoses, addDiagnosis, removeDiagnosis, updateCertainty } =
    useDiagnosisStore();

  // Use concept search hook for diagnoses
  const {
    searchResults,
    loading: isSearchLoading,
    error: searchError,
  } = useConceptSearch(searchDiagnosesTerm);

  // Handle search errors
  useEffect(() => {
    if (searchError) {
      setDiagnosisErrors([...diagnosisErrors, searchError]);
    }
  }, [searchError]);

  const handleSearch = (searchTerm: string) => {
    setSearchDiagnosesTerm(searchTerm);
    setDiagnosisErrors([]);
  };

  const handleOnChange = (selectedItem: ConceptSearch) => {
    if (
      !selectedItem ||
      !selectedItem.conceptUuid ||
      !selectedItem.conceptName
    ) {
      return;
    }

    const isDuplicate = selectedDiagnoses.some(
      (diagnosis) => diagnosis.conceptUuid === selectedItem?.conceptUuid,
    );

    if (isDuplicate) {
      setDiagnosisErrors([new Error(t('DIAGNOSES_DUPLICATE_ERROR'))]);
      return;
    }

    addDiagnosis(selectedItem);
  };

  const isSearchEmpty =
    searchResults.length === 0 &&
    !isSearchLoading &&
    searchDiagnosesTerm.length > 2 &&
    !searchError;

<<<<<<< HEAD
  return (
    <Tile className={styles.diagnosesFormTile}>
      <div className={styles.diagnosesFormTitle}>
        {t('DIAGNOSES_FORM_TITLE')}
      </div>
      <ComboBox
        id="diagnoses-search"
        placeholder={t('DIAGNOSES_SEARCH_PLACEHOLDER')}
        items={
          isSearchEmpty
            ? [
                {
                  conceptName: t('NO_MATCHING_CONCEPTS_FOUND'),
                  conceptUuid: '',
                  matchedName: '',
                  disabled: true,
                },
              ]
            : searchResults
        }
        itemToString={(item) => (item?.conceptName ? item.conceptName : '')}
        onChange={(data) => handleOnChange(data.selectedItem!)}
        onInputChange={(searchQuery: string) => handleSearch(searchQuery)}
        size="lg"
        autoAlign
        aria-label={t('DIAGNOSES_SEARCH_ARIA_LABEL')}
      />
      {diagnosisErrors &&
        diagnosisErrors.length > 0 &&
        diagnosisErrors.map((error, index) => (
          <InlineNotification
            key={`error-${index}-${error.message}`}
            kind="error"
            title={error.message}
            lowContrast
            className={styles.inlineErrorNotification}
            role="alert"
          />
        ))}
      {selectedDiagnoses && selectedDiagnoses.length > 0 && (
        <BoxWHeader
          title={t('DIAGNOSES_ADDED_DIAGNOSES')}
          className={styles.diagnosesBox}
        >
          {selectedDiagnoses.map((diagnosis, index) => (
            <SelectedItem
              key={`${diagnosis.title}-${index}`}
              className={styles.selectedDiagnosisItem}
              onClose={() => removeDiagnosis(diagnosis.id)}
            >
              <SelectedDiagnosisItem
                diagnosis={diagnosis}
                updateCertainty={updateCertainty}
              />
            </SelectedItem>
=======
    const selectedDiagnosisItems = isSearchLoading
      ? [
          {
            conceptName: t('LOADING_CONCEPTS'),
            conceptUuid: '',
            matchedName: '',
            disabled: true,
          },
        ]
      : isSearchEmpty
        ? [
            {
              conceptName: t('NO_MATCHING_CONCEPTS_FOUND'),
              conceptUuid: '',
              matchedName: '',
              disabled: true,
            },
          ]
        : searchResults;

    return (
      <Tile className={styles.diagnosesFormTile}>
        <div className={styles.diagnosesFormTitle}>
          {t('DIAGNOSES_FORM_TITLE')}
        </div>
        <ComboBox
          id="diagnoses-search"
          placeholder={t('DIAGNOSES_SEARCH_PLACEHOLDER')}
          items={selectedDiagnosisItems}
          itemToString={(item) => (item?.conceptName ? item.conceptName : '')}
          onChange={(data) => handleOnChange(data.selectedItem!)}
          onInputChange={(searchQuery: string) => handleSearch(searchQuery)}
          size="lg"
          autoAlign
          aria-label={t('DIAGNOSES_SEARCH_ARIA_LABEL')}
        />
        {diagnosisErrors &&
          diagnosisErrors.length > 0 &&
          diagnosisErrors.map((error, index) => (
            <InlineNotification
              key={`error-${index}-${error.message}`}
              kind="error"
              title={error.message}
              lowContrast
              className={styles.inlineErrorNotification}
              role="alert"
            />
>>>>>>> c35b6189
          ))}
        </BoxWHeader>
      )}
    </Tile>
  );
});

DiagnosesForm.displayName = 'DiagnosesForm';

export default DiagnosesForm;<|MERGE_RESOLUTION|>--- conflicted
+++ resolved
@@ -5,29 +5,9 @@
 import SelectedItem from '@components/common/selectedItem/SelectedItem';
 import BoxWHeader from '@components/common/boxWHeader/BoxWHeader';
 import { ConceptSearch } from '@types/concepts';
-<<<<<<< HEAD
 import SelectedDiagnosisItem from './SelectedDiagnosisItem';
 import { useConceptSearch } from '@/hooks/useConceptSearch';
 import { useDiagnosisStore } from '@stores/diagnosisStore';
-=======
-import SelectedDiagnosisItem, {
-  SelectedDiagnosisItemProps,
-} from './SelectedDiagnosisItem';
-import { useConceptSearch } from '@hooks/useConceptSearch';
-
-/**
- * DiagnosesForm component props
- * @interface DiagnosesFormProps
- * @property {function} handleResultSelection - Function to call when a diagnosis is selected
- * @property {SelectedDiagnosisItemProps[]} selectedDiagnoses - List of selected diagnoses
- * @property {function} handleRemoveDiagnosis - Function to call when a diagnosis is removed
- */
-interface DiagnosesFormProps {
-  handleResultSelection: (selectedItem: ConceptSearch) => void;
-  selectedDiagnoses: SelectedDiagnosisItemProps[];
-  handleRemoveDiagnosis: (index: number) => void;
-}
->>>>>>> c35b6189
 
 /**
  * DiagnosesForm component
@@ -90,7 +70,26 @@
     searchDiagnosesTerm.length > 2 &&
     !searchError;
 
-<<<<<<< HEAD
+  const selectedDiagnosisItems = isSearchLoading
+    ? [
+        {
+          conceptName: t('LOADING_CONCEPTS'),
+          conceptUuid: '',
+          matchedName: '',
+          disabled: true,
+        },
+      ]
+    : isSearchEmpty
+      ? [
+          {
+            conceptName: t('NO_MATCHING_CONCEPTS_FOUND'),
+            conceptUuid: '',
+            matchedName: '',
+            disabled: true,
+          },
+        ]
+      : searchResults;
+
   return (
     <Tile className={styles.diagnosesFormTile}>
       <div className={styles.diagnosesFormTitle}>
@@ -99,18 +98,7 @@
       <ComboBox
         id="diagnoses-search"
         placeholder={t('DIAGNOSES_SEARCH_PLACEHOLDER')}
-        items={
-          isSearchEmpty
-            ? [
-                {
-                  conceptName: t('NO_MATCHING_CONCEPTS_FOUND'),
-                  conceptUuid: '',
-                  matchedName: '',
-                  disabled: true,
-                },
-              ]
-            : searchResults
-        }
+        items={selectedDiagnosisItems}
         itemToString={(item) => (item?.conceptName ? item.conceptName : '')}
         onChange={(data) => handleOnChange(data.selectedItem!)}
         onInputChange={(searchQuery: string) => handleSearch(searchQuery)}
@@ -146,55 +134,6 @@
                 updateCertainty={updateCertainty}
               />
             </SelectedItem>
-=======
-    const selectedDiagnosisItems = isSearchLoading
-      ? [
-          {
-            conceptName: t('LOADING_CONCEPTS'),
-            conceptUuid: '',
-            matchedName: '',
-            disabled: true,
-          },
-        ]
-      : isSearchEmpty
-        ? [
-            {
-              conceptName: t('NO_MATCHING_CONCEPTS_FOUND'),
-              conceptUuid: '',
-              matchedName: '',
-              disabled: true,
-            },
-          ]
-        : searchResults;
-
-    return (
-      <Tile className={styles.diagnosesFormTile}>
-        <div className={styles.diagnosesFormTitle}>
-          {t('DIAGNOSES_FORM_TITLE')}
-        </div>
-        <ComboBox
-          id="diagnoses-search"
-          placeholder={t('DIAGNOSES_SEARCH_PLACEHOLDER')}
-          items={selectedDiagnosisItems}
-          itemToString={(item) => (item?.conceptName ? item.conceptName : '')}
-          onChange={(data) => handleOnChange(data.selectedItem!)}
-          onInputChange={(searchQuery: string) => handleSearch(searchQuery)}
-          size="lg"
-          autoAlign
-          aria-label={t('DIAGNOSES_SEARCH_ARIA_LABEL')}
-        />
-        {diagnosisErrors &&
-          diagnosisErrors.length > 0 &&
-          diagnosisErrors.map((error, index) => (
-            <InlineNotification
-              key={`error-${index}-${error.message}`}
-              kind="error"
-              title={error.message}
-              lowContrast
-              className={styles.inlineErrorNotification}
-              role="alert"
-            />
->>>>>>> c35b6189
           ))}
         </BoxWHeader>
       )}

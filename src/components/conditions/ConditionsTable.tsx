--- conflicted
+++ resolved
@@ -5,12 +5,8 @@
 import { useConditions } from '@hooks/useConditions';
 import { formatConditions } from '@services/conditionService';
 import { ConditionStatus, FormattedCondition } from '@types/condition';
-<<<<<<< HEAD
-import { formatDateTime } from '@utils/date';
-=======
 import { formatDate, formatDateTime } from '@utils/date';
 import { generateId } from '@utils/common';
->>>>>>> 875a2657
 
 /**
  * Maps condition status to appropriate tag type

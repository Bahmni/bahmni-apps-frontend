--- conflicted
+++ resolved
@@ -12,11 +12,7 @@
   MedicationRequest,
   MedicationStatus,
   FormattedMedicationRequest,
-<<<<<<< HEAD
-} from '@/types/medicationRequest';
-=======
 } from '@types/medicationRequest';
->>>>>>> b2ebef66
 import { differenceInDays, parseISO } from 'date-fns';
 
 jest.mock('@utils/date', () => ({

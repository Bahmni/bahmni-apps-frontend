--- conflicted
+++ resolved
@@ -7,11 +7,8 @@
 import {
   createDiagnosisBundleEntries,
   createAllergiesBundleEntries,
-<<<<<<< HEAD
   createServiceRequestBundleEntries,
-=======
   createConditionsBundleEntries,
->>>>>>> 7595d561
   postConsultationBundle,
 } from '../consultationBundleService';
 import { CONSULTATION_ERROR_MESSAGES } from '@constants/errors';
@@ -19,11 +16,8 @@
 import { post } from '../api';
 import { DiagnosisInputEntry } from '@types/diagnosis';
 import { AllergyInputEntry } from '@types/allergy';
-<<<<<<< HEAD
 import { ServiceRequestInputEntry } from '@types/serviceRequest';
-=======
 import { ConditionInputEntry } from '@types/condition';
->>>>>>> 7595d561
 
 // Mock crypto.randomUUID
 const mockUUID = '1d87ab20-8b86-4b41-a30d-984b2208d945';
@@ -385,7 +379,6 @@
     });
   });
 
-<<<<<<< HEAD
   describe('createServiceRequestBundleEntries', () => {
     const mockServiceRequest: ServiceRequestInputEntry = {
       id: 'service-request-123',
@@ -546,7 +539,188 @@
             encounterSubject: {} as Reference,
             encounterReference: mockEncounterReference,
             practitionerUUID: mockPractitionerUUID,
-=======
+          }),
+        ).toThrow(CONSULTATION_ERROR_MESSAGES.INVALID_ENCOUNTER_SUBJECT);
+      });
+
+      it('should throw error for missing encounter reference', () => {
+        const serviceRequestsMap = new Map<
+          string,
+          ServiceRequestInputEntry[]
+        >();
+        serviceRequestsMap.set('lab', [mockServiceRequest]);
+
+        expect(() =>
+          createServiceRequestBundleEntries({
+            selectedServiceRequests: serviceRequestsMap,
+            encounterSubject: mockEncounterSubject,
+            encounterReference: '',
+            practitionerUUID: mockPractitionerUUID,
+          }),
+        ).toThrow(CONSULTATION_ERROR_MESSAGES.INVALID_ENCOUNTER_REFERENCE);
+      });
+
+      it('should throw error for null encounter reference', () => {
+        const serviceRequestsMap = new Map<
+          string,
+          ServiceRequestInputEntry[]
+        >();
+        serviceRequestsMap.set('lab', [mockServiceRequest]);
+
+        expect(() =>
+          createServiceRequestBundleEntries({
+            selectedServiceRequests: serviceRequestsMap,
+            encounterSubject: mockEncounterSubject,
+            // eslint-disable-next-line @typescript-eslint/no-explicit-any
+            encounterReference: null as any,
+            practitionerUUID: mockPractitionerUUID,
+          }),
+        ).toThrow(CONSULTATION_ERROR_MESSAGES.INVALID_ENCOUNTER_REFERENCE);
+      });
+
+      it('should throw error for missing practitioner UUID', () => {
+        const serviceRequestsMap = new Map<
+          string,
+          ServiceRequestInputEntry[]
+        >();
+        serviceRequestsMap.set('lab', [mockServiceRequest]);
+
+        expect(() =>
+          createServiceRequestBundleEntries({
+            selectedServiceRequests: serviceRequestsMap,
+            encounterSubject: mockEncounterSubject,
+            encounterReference: mockEncounterReference,
+            practitionerUUID: '',
+          }),
+        ).toThrow(CONSULTATION_ERROR_MESSAGES.INVALID_PRACTITIONER);
+      });
+
+      it('should throw error for null practitioner UUID', () => {
+        const serviceRequestsMap = new Map<
+          string,
+          ServiceRequestInputEntry[]
+        >();
+        serviceRequestsMap.set('lab', [mockServiceRequest]);
+
+        expect(() =>
+          createServiceRequestBundleEntries({
+            selectedServiceRequests: serviceRequestsMap,
+            encounterSubject: mockEncounterSubject,
+            encounterReference: mockEncounterReference,
+            // eslint-disable-next-line @typescript-eslint/no-explicit-any
+            practitionerUUID: null as any,
+          }),
+        ).toThrow(CONSULTATION_ERROR_MESSAGES.INVALID_PRACTITIONER);
+      });
+    });
+
+    describe('Edge Cases', () => {
+      it('should return empty array for empty Map', () => {
+        const emptyMap = new Map<string, ServiceRequestInputEntry[]>();
+
+        const result = createServiceRequestBundleEntries({
+          selectedServiceRequests: emptyMap,
+          encounterSubject: mockEncounterSubject,
+          encounterReference: mockEncounterReference,
+          practitionerUUID: mockPractitionerUUID,
+        });
+
+        expect(result).toEqual([]);
+      });
+
+      it('should skip categories with empty arrays', () => {
+        const serviceRequestsMap = new Map<
+          string,
+          ServiceRequestInputEntry[]
+        >();
+        serviceRequestsMap.set('lab', []);
+        serviceRequestsMap.set('radiology', [mockServiceRequest]);
+
+        const result = createServiceRequestBundleEntries({
+          selectedServiceRequests: serviceRequestsMap,
+          encounterSubject: mockEncounterSubject,
+          encounterReference: mockEncounterReference,
+          practitionerUUID: mockPractitionerUUID,
+        });
+
+        expect(result).toHaveLength(1);
+        const serviceRequest = result[0].resource as ServiceRequest;
+        expect(serviceRequest.code?.coding?.[0]?.code).toBe(
+          mockServiceRequest.id,
+        );
+      });
+
+      it('should skip categories with null values', () => {
+        const serviceRequestsMap = new Map<
+          string,
+          ServiceRequestInputEntry[]
+        >();
+        // eslint-disable-next-line @typescript-eslint/no-explicit-any
+        serviceRequestsMap.set('lab', null as any);
+        serviceRequestsMap.set('radiology', [mockServiceRequest]);
+
+        const result = createServiceRequestBundleEntries({
+          selectedServiceRequests: serviceRequestsMap,
+          encounterSubject: mockEncounterSubject,
+          encounterReference: mockEncounterReference,
+          practitionerUUID: mockPractitionerUUID,
+        });
+
+        expect(result).toHaveLength(1);
+        const serviceRequest = result[0].resource as ServiceRequest;
+        expect(serviceRequest.code?.coding?.[0]?.code).toBe(
+          mockServiceRequest.id,
+        );
+      });
+
+      it('should handle Map with all empty/null categories', () => {
+        const serviceRequestsMap = new Map<
+          string,
+          ServiceRequestInputEntry[]
+        >();
+        serviceRequestsMap.set('lab', []);
+        // eslint-disable-next-line @typescript-eslint/no-explicit-any
+        serviceRequestsMap.set('radiology', null as any);
+        serviceRequestsMap.set('other', []);
+
+        const result = createServiceRequestBundleEntries({
+          selectedServiceRequests: serviceRequestsMap,
+          encounterSubject: mockEncounterSubject,
+          encounterReference: mockEncounterReference,
+          practitionerUUID: mockPractitionerUUID,
+        });
+
+        expect(result).toEqual([]);
+      });
+    });
+
+    describe('Integration with Bundle Creation', () => {
+      it('should create valid bundle entries with correct structure', () => {
+        const serviceRequestsMap = new Map<
+          string,
+          ServiceRequestInputEntry[]
+        >();
+        serviceRequestsMap.set('lab', [mockServiceRequest]);
+
+        const result = createServiceRequestBundleEntries({
+          selectedServiceRequests: serviceRequestsMap,
+          encounterSubject: mockEncounterSubject,
+          encounterReference: mockEncounterReference,
+          practitionerUUID: mockPractitionerUUID,
+        });
+
+        // Verify bundle entry structure
+        expect(result[0]).toHaveProperty('fullUrl');
+        expect(result[0]).toHaveProperty('resource');
+        expect(result[0]).toHaveProperty('request');
+        expect(result[0].request).toEqual({
+          method: 'POST',
+          url: 'ServiceRequest',
+        });
+      });
+    });
+  });
+
   describe('createConditionsBundleEntries', () => {
     const mockValidCondition: ConditionInputEntry = {
       id: '162539AAAAAAAAAAAAAAAAAAAAAAAAAAAAAA',
@@ -690,26 +864,10 @@
             encounterReference: mockEncounterReference,
             practitionerUUID: mockPractitionerUUID,
             consultationDate: new Date(),
->>>>>>> 7595d561
           }),
         ).toThrow(CONSULTATION_ERROR_MESSAGES.INVALID_ENCOUNTER_SUBJECT);
       });
 
-<<<<<<< HEAD
-      it('should throw error for missing encounter reference', () => {
-        const serviceRequestsMap = new Map<
-          string,
-          ServiceRequestInputEntry[]
-        >();
-        serviceRequestsMap.set('lab', [mockServiceRequest]);
-
-        expect(() =>
-          createServiceRequestBundleEntries({
-            selectedServiceRequests: serviceRequestsMap,
-            encounterSubject: mockEncounterSubject,
-            encounterReference: '',
-            practitionerUUID: mockPractitionerUUID,
-=======
       it('should throw error for missing encounterReference', () => {
         expect(() =>
           createConditionsBundleEntries({
@@ -718,64 +876,10 @@
             encounterReference: '',
             practitionerUUID: mockPractitionerUUID,
             consultationDate: new Date(),
->>>>>>> 7595d561
           }),
         ).toThrow(CONSULTATION_ERROR_MESSAGES.INVALID_ENCOUNTER_REFERENCE);
       });
 
-<<<<<<< HEAD
-      it('should throw error for null encounter reference', () => {
-        const serviceRequestsMap = new Map<
-          string,
-          ServiceRequestInputEntry[]
-        >();
-        serviceRequestsMap.set('lab', [mockServiceRequest]);
-
-        expect(() =>
-          createServiceRequestBundleEntries({
-            selectedServiceRequests: serviceRequestsMap,
-            encounterSubject: mockEncounterSubject,
-            // eslint-disable-next-line @typescript-eslint/no-explicit-any
-            encounterReference: null as any,
-            practitionerUUID: mockPractitionerUUID,
-          }),
-        ).toThrow(CONSULTATION_ERROR_MESSAGES.INVALID_ENCOUNTER_REFERENCE);
-      });
-
-      it('should throw error for missing practitioner UUID', () => {
-        const serviceRequestsMap = new Map<
-          string,
-          ServiceRequestInputEntry[]
-        >();
-        serviceRequestsMap.set('lab', [mockServiceRequest]);
-
-        expect(() =>
-          createServiceRequestBundleEntries({
-            selectedServiceRequests: serviceRequestsMap,
-            encounterSubject: mockEncounterSubject,
-            encounterReference: mockEncounterReference,
-            practitionerUUID: '',
-          }),
-        ).toThrow(CONSULTATION_ERROR_MESSAGES.INVALID_PRACTITIONER);
-      });
-
-      it('should throw error for null practitioner UUID', () => {
-        const serviceRequestsMap = new Map<
-          string,
-          ServiceRequestInputEntry[]
-        >();
-        serviceRequestsMap.set('lab', [mockServiceRequest]);
-
-        expect(() =>
-          createServiceRequestBundleEntries({
-            selectedServiceRequests: serviceRequestsMap,
-            encounterSubject: mockEncounterSubject,
-            encounterReference: mockEncounterReference,
-            // eslint-disable-next-line @typescript-eslint/no-explicit-any
-            practitionerUUID: null as any,
-          }),
-        ).toThrow(CONSULTATION_ERROR_MESSAGES.INVALID_PRACTITIONER);
-=======
       it('should throw error for missing practitionerUUID', () => {
         expect(() =>
           createConditionsBundleEntries({
@@ -822,21 +926,10 @@
             consultationDate: new Date(),
           }),
         ).toThrow(CONSULTATION_ERROR_MESSAGES.INVALID_CONDITION_PARAMS);
->>>>>>> 7595d561
       });
     });
 
     describe('Edge Cases', () => {
-<<<<<<< HEAD
-      it('should return empty array for empty Map', () => {
-        const emptyMap = new Map<string, ServiceRequestInputEntry[]>();
-
-        const result = createServiceRequestBundleEntries({
-          selectedServiceRequests: emptyMap,
-          encounterSubject: mockEncounterSubject,
-          encounterReference: mockEncounterReference,
-          practitionerUUID: mockPractitionerUUID,
-=======
       it('should return empty array for empty conditions list', () => {
         const result = createConditionsBundleEntries({
           selectedConditions: [],
@@ -844,103 +937,11 @@
           encounterReference: mockEncounterReference,
           practitionerUUID: mockPractitionerUUID,
           consultationDate: new Date(),
->>>>>>> 7595d561
         });
 
         expect(result).toEqual([]);
       });
 
-<<<<<<< HEAD
-      it('should skip categories with empty arrays', () => {
-        const serviceRequestsMap = new Map<
-          string,
-          ServiceRequestInputEntry[]
-        >();
-        serviceRequestsMap.set('lab', []);
-        serviceRequestsMap.set('radiology', [mockServiceRequest]);
-
-        const result = createServiceRequestBundleEntries({
-          selectedServiceRequests: serviceRequestsMap,
-          encounterSubject: mockEncounterSubject,
-          encounterReference: mockEncounterReference,
-          practitionerUUID: mockPractitionerUUID,
-        });
-
-        expect(result).toHaveLength(1);
-        const serviceRequest = result[0].resource as ServiceRequest;
-        expect(serviceRequest.code?.coding?.[0]?.code).toBe(
-          mockServiceRequest.id,
-        );
-      });
-
-      it('should skip categories with null values', () => {
-        const serviceRequestsMap = new Map<
-          string,
-          ServiceRequestInputEntry[]
-        >();
-        // eslint-disable-next-line @typescript-eslint/no-explicit-any
-        serviceRequestsMap.set('lab', null as any);
-        serviceRequestsMap.set('radiology', [mockServiceRequest]);
-
-        const result = createServiceRequestBundleEntries({
-          selectedServiceRequests: serviceRequestsMap,
-          encounterSubject: mockEncounterSubject,
-          encounterReference: mockEncounterReference,
-          practitionerUUID: mockPractitionerUUID,
-        });
-
-        expect(result).toHaveLength(1);
-        const serviceRequest = result[0].resource as ServiceRequest;
-        expect(serviceRequest.code?.coding?.[0]?.code).toBe(
-          mockServiceRequest.id,
-        );
-      });
-
-      it('should handle Map with all empty/null categories', () => {
-        const serviceRequestsMap = new Map<
-          string,
-          ServiceRequestInputEntry[]
-        >();
-        serviceRequestsMap.set('lab', []);
-        // eslint-disable-next-line @typescript-eslint/no-explicit-any
-        serviceRequestsMap.set('radiology', null as any);
-        serviceRequestsMap.set('other', []);
-
-        const result = createServiceRequestBundleEntries({
-          selectedServiceRequests: serviceRequestsMap,
-          encounterSubject: mockEncounterSubject,
-          encounterReference: mockEncounterReference,
-          practitionerUUID: mockPractitionerUUID,
-        });
-
-        expect(result).toEqual([]);
-      });
-    });
-
-    describe('Integration with Bundle Creation', () => {
-      it('should create valid bundle entries with correct structure', () => {
-        const serviceRequestsMap = new Map<
-          string,
-          ServiceRequestInputEntry[]
-        >();
-        serviceRequestsMap.set('lab', [mockServiceRequest]);
-
-        const result = createServiceRequestBundleEntries({
-          selectedServiceRequests: serviceRequestsMap,
-          encounterSubject: mockEncounterSubject,
-          encounterReference: mockEncounterReference,
-          practitionerUUID: mockPractitionerUUID,
-        });
-
-        // Verify bundle entry structure
-        expect(result[0]).toHaveProperty('fullUrl');
-        expect(result[0]).toHaveProperty('resource');
-        expect(result[0]).toHaveProperty('request');
-        expect(result[0].request).toEqual({
-          method: 'POST',
-          url: 'ServiceRequest',
-        });
-=======
       it('should handle conditions with zero duration', () => {
         const conditionWithZeroDuration: ConditionInputEntry = {
           ...mockValidCondition,
@@ -1017,7 +1018,6 @@
 
         expect(result).toHaveLength(1);
         expect(result[0].resource?.resourceType).toBe('Condition');
->>>>>>> 7595d561
       });
     });
   });

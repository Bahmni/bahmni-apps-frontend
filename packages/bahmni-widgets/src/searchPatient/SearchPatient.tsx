--- conflicted
+++ resolved
@@ -7,18 +7,14 @@
   useTranslation,
   getRegistrationConfig,
   PatientSearchField,
-<<<<<<< HEAD
-} from 'bahmni-services';
-=======
   searchAppointmentsByAttribute,
   Reason,
   Appointment,
   AppointmentSearchResult,
   calculateAgeinYearsAndMonths,
   formatDateAndTime,
-} from '@bahmni-frontend/bahmni-services';
+} from 'bahmni-services';
 import { useQuery } from '@tanstack/react-query';
->>>>>>> 4e3ef5ac
 import { useEffect, useState } from 'react';
 import { useNotification } from '../notification';
 import styles from './styles/SearchPatient.module.scss';

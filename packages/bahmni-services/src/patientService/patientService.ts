import { Patient } from 'fhir/r4';
<<<<<<< HEAD
import { get, post } from '../api';
import { APP_PROPERTY_URL } from '../applicationConfigService/constants';
=======
import { get } from '../api';
import { PatientSearchField } from '../configService/models/registrationConfig';
>>>>>>> 7ca24eb5
import { calculateAge } from '../date';
import { getUserLoginLocation } from '../userService';
import {
  PATIENT_CUSTOM_ATTRIBUTE_SEARCH_URL,
  PATIENT_LUCENE_SEARCH_URL,
  PATIENT_RESOURCE_URL,
<<<<<<< HEAD
  PATIENT_PHONE_NUMBER_SEARCH_URL,
  IDENTIFIER_TYPES_URL,
  APP_SETTINGS_URL,
  PRIMARY_IDENTIFIER_TYPE_PROPERTY,
  CREATE_PATIENT_URL,
  ADDRESS_HIERARCHY_URL,
=======
>>>>>>> 7ca24eb5
} from './constants';
import {
  FormattedPatientData,
  PatientSearchResultBundle,
  IdentifierTypesResponse,
  AppSettingsResponse,
  CreatePatientRequest,
  CreatePatientResponse,
  AddressHierarchyEntry,
} from './models';

export const getPatientById = async (patientUUID: string): Promise<Patient> => {
  return get<Patient>(PATIENT_RESOURCE_URL(patientUUID));
};

/**
 * Extract address extensions from FHIR address
 * @param address - The FHIR address to extract from
 * @returns An array of address extensions
 * @returns An empty array if no extensions are found
 */
const extractAddressExtensions = (
  address: NonNullable<Patient['address']>[0],
): string[] => {
  if (!address.extension || !Array.isArray(address.extension)) return [];

  return address.extension.flatMap((ext) => {
    if (ext.extension && Array.isArray(ext.extension)) {
      return ext.extension
        .filter((nestedExt) => nestedExt.valueString)
        .map((nestedExt) => nestedExt.valueString as string);
    }
    return [];
  });
};

/**
 * Format patient's full name from FHIR patient data
 * @param patient - The FHIR patient to format
 * @returns A formatted name string
 * @returns null if no name is provided
 */
export const formatPatientName = (patient: Patient): string | null => {
  if (!patient.name || patient.name.length === 0) {
    return null;
  }

  const name = patient.name[0];
  const given = name.given?.join(' ') ?? '';
  const family = name.family ?? '';

  if (!given && !family) {
    return null;
  }

  return `${given} ${family}`.trim();
};

/**
 * Format patient's address from FHIR patient data
 * @param address - The FHIR address to format
 * @returns A formatted address string
 * @returns null if no address is provided
 */
export const formatPatientAddress = (
  address?: NonNullable<Patient['address']>[0],
): string | null => {
  if (!address) return null;

  const addressLines = [
    ...(address.line ?? []), // Standard address lines
    ...extractAddressExtensions(address), // Extracted address extensions
  ];
  const city = address.city ?? '';
  const state = address.state ?? '';
  const postalCode = address.postalCode ?? '';

  const parts = addressLines.filter(Boolean);
  if (city) parts.push(city);
  if (state && postalCode) parts.push(`${state} ${postalCode}`);
  else if (state) parts.push(state);
  else if (postalCode) parts.push(postalCode);

  return parts.length > 0 ? parts.join(', ').trim() : null;
};

/**
 * Format patient's contact information from FHIR telecom data
 * @param telecom - The FHIR telecom to format
 * @returns A formatted contact string
 * @returns null if no telecom is provided
 */
export const formatPatientContact = (
  telecom?: NonNullable<Patient['telecom']>[0],
): string | null => {
  if (!telecom?.system || !telecom.value) {
    return null;
  }

  return `${telecom.system}: ${telecom.value}`;
};

/**
 * Format patient data for display
 * @param patient - The FHIR patient to format
 * @returns A formatted patient data object
 */
export const formatPatientData = (patient: Patient): FormattedPatientData => {
  const address =
    patient.address && patient.address.length > 0
      ? formatPatientAddress(patient.address[0])
      : null;

  const contact =
    patient.telecom && patient.telecom.length > 0
      ? formatPatientContact(patient.telecom[0])
      : null;

  const identifiers = patient.identifier ?? [];

  const identifierMap = new Map<string, string>();
  if (identifiers.length > 0) {
    identifiers.forEach((identifier) => {
      if (!identifier.type?.text || !identifier.value) {
        return;
      }
      identifierMap.set(identifier.type.text, identifier.value);
    });
  }

  const age = patient.birthDate ? calculateAge(patient.birthDate) : null;

  return {
    id: patient.id ?? '',
    fullName: formatPatientName(patient),
    gender: patient.gender ?? null,
    birthDate: patient.birthDate ?? null,
    formattedAddress: address,
    formattedContact: contact,
    identifiers: identifierMap,
    age,
  };
};

/**
 * Get formatted patient data by UUID
 * @param patientUUID - The UUID of the patient to retrieve
 * @returns A formatted patient data object
 */
export const getFormattedPatientById = async (
  patientUUID: string,
): Promise<FormattedPatientData> => {
  const patient = await getPatientById(patientUUID);
  return formatPatientData(patient);
};

/**
 * Search patient by Name / Identifier
 * @param searchTerm - The Name / Identifier of the patient
 * @returns A formatted patient search bundle object
 */
export const searchPatientByNameOrId = async (
  searchTerm: string,
): Promise<PatientSearchResultBundle> => {
  const loginLocation = getUserLoginLocation();
  const searchResultsBundle = await get<PatientSearchResultBundle>(
    PATIENT_LUCENE_SEARCH_URL(searchTerm, loginLocation.uuid),
  );
  return searchResultsBundle;
};

/**
 * Search patient by Custom Attributes (phone, address, program fields)
 * @param searchTerm - The search value entered by user
 * @param searchFields - Array of field names to search in (from PatientSearchField.fields)
 * @param patientSearchFields - Array of PatientSearchField objects to extract result fields from
 * @param t - Translation function
 * @returns A formatted patient search bundle object
 */
export const searchPatientByCustomAttribute = async (
  searchTerm: string,
  fieldType: string,
  fieldsToSearch: string[],
  allSearchFields: PatientSearchField[],
  t: (key: string) => string,
): Promise<PatientSearchResultBundle> => {
  const loginLocation = getUserLoginLocation();

  const searchResultsBundle = await get<PatientSearchResultBundle>(
    PATIENT_CUSTOM_ATTRIBUTE_SEARCH_URL(
      searchTerm,
      fieldType,
      fieldsToSearch,
      allSearchFields,
      loginLocation.uuid,
    ),
  );
  return searchResultsBundle;
<<<<<<< HEAD
}

/**
 * Get primary identifier type from Bahmni app settings
 * @returns Promise<string | null> - The primary identifier type UUID or null if not found
 */
export const getPrimaryIdentifierType = async (): Promise<string | null> => {
  const settings = await get<AppSettingsResponse>(APP_SETTINGS_URL('core'));
  const primaryIdentifierTypes = settings.find(
    (setting) => setting.property === PRIMARY_IDENTIFIER_TYPE_PROPERTY,
  );
  return primaryIdentifierTypes?.value ?? null;
};

/**
 * Get all identifier data in a single call (prefixes, sources, and primary type)
 * @returns Promise with prefixes array, sources map, and primary identifier type UUID
 */
export const getIdentifierData = async (): Promise<{
  prefixes: string[];
  sourcesByPrefix: Map<string, string>;
  primaryIdentifierTypeUuid: string | null;
}> => {
  const [identifierTypes, primaryIdentifierTypeUuid] = await Promise.all([
    get<IdentifierTypesResponse>(IDENTIFIER_TYPES_URL),
    getPrimaryIdentifierType(),
  ]);

  const prefixes: string[] = [];
  const sourcesByPrefix = new Map<string, string>();

  if (!primaryIdentifierTypeUuid) {
    return { prefixes, sourcesByPrefix, primaryIdentifierTypeUuid: null };
  }

  const primaryIdentifierType = identifierTypes.find(
    (identifierType) => identifierType.uuid === primaryIdentifierTypeUuid,
  );

  if (!primaryIdentifierType) {
    return { prefixes, sourcesByPrefix, primaryIdentifierTypeUuid };
  }

  // Extract prefixes and map sources
  primaryIdentifierType.identifierSources.forEach((source) => {
    if (source.prefix) {
      prefixes.push(source.prefix);
      if (source.uuid) {
        sourcesByPrefix.set(source.prefix, source.uuid);
      }
    }
  });

  return {
    prefixes: prefixes.sort(),
    sourcesByPrefix,
    primaryIdentifierTypeUuid,
  };
};

/**
 * Create a new patient
 * @param patientData - The patient data to create
 * @returns Promise<CreatePatientResponse> - The created patient response
 */
export const createPatient = async (
  patientData: CreatePatientRequest,
): Promise<CreatePatientResponse> => {
  return post<CreatePatientResponse>(CREATE_PATIENT_URL, patientData);
};

/**
 * Get genders from global property
 * @returns Promise<string[]> - Array of gender display names
 */
export const getGenders = async (): Promise<string[]> => {
  const genders = await get<Record<string, string>>(
    APP_PROPERTY_URL('mrs.genders'),
  );
  return Object.values(genders);
};

/**
 * Get address hierarchy entries based on search string
 * @param addressField - The address field type (e.g., 'countyDistrict', 'stateProvince', 'postalCode')
 * @param searchString - The search term
 * @param limit - Maximum number of results (default: 20)
 * @returns Promise<AddressHierarchyEntry[]> - Array of address hierarchy entries with parent information
 */
export const getAddressHierarchyEntries = async (
  addressField: string,
  searchString: string,
  limit: number = 20,
): Promise<AddressHierarchyEntry[]> => {
  if (!searchString || searchString.length < 2) {
    return [];
  }

  try {
    return await get<AddressHierarchyEntry[]>(
      ADDRESS_HIERARCHY_URL(addressField, searchString, limit),
    );
  } catch {
    return [];
  }
=======
>>>>>>> 7ca24eb5
};<|MERGE_RESOLUTION|>--- conflicted
+++ resolved
@@ -1,26 +1,19 @@
 import { Patient } from 'fhir/r4';
-<<<<<<< HEAD
 import { get, post } from '../api';
 import { APP_PROPERTY_URL } from '../applicationConfigService/constants';
-=======
-import { get } from '../api';
 import { PatientSearchField } from '../configService/models/registrationConfig';
->>>>>>> 7ca24eb5
 import { calculateAge } from '../date';
 import { getUserLoginLocation } from '../userService';
 import {
   PATIENT_CUSTOM_ATTRIBUTE_SEARCH_URL,
   PATIENT_LUCENE_SEARCH_URL,
   PATIENT_RESOURCE_URL,
-<<<<<<< HEAD
   PATIENT_PHONE_NUMBER_SEARCH_URL,
   IDENTIFIER_TYPES_URL,
   APP_SETTINGS_URL,
   PRIMARY_IDENTIFIER_TYPE_PROPERTY,
   CREATE_PATIENT_URL,
   ADDRESS_HIERARCHY_URL,
-=======
->>>>>>> 7ca24eb5
 } from './constants';
 import {
   FormattedPatientData,
@@ -219,7 +212,6 @@
     ),
   );
   return searchResultsBundle;
-<<<<<<< HEAD
 }
 
 /**
@@ -325,6 +317,4 @@
   } catch {
     return [];
   }
-=======
->>>>>>> 7ca24eb5
 };
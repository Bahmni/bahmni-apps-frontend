import { Patient } from 'fhir/r4';
import { get, post } from '../api';
import { APP_PROPERTY_URL } from '../applicationConfigService/constants';
import { PatientSearchField } from '../configService/models/registrationConfig';
import { calculateAge } from '../date';
import { getUserLoginLocation } from '../userService';
import {
  PATIENT_CUSTOM_ATTRIBUTE_SEARCH_URL,
  PATIENT_LUCENE_SEARCH_URL,
  PATIENT_RESOURCE_URL,
  IDENTIFIER_TYPES_URL,
  APP_SETTINGS_URL,
  PRIMARY_IDENTIFIER_TYPE_PROPERTY,
  CREATE_PATIENT_URL,
  UPDATE_PATIENT_URL,
  CREATE_VISIT_URL,
  GET_ACTIVE_VISIT_URL,
  ADDRESS_HIERARCHY_URL,
  ADDRESS_HIERARCHY_DEFAULT_LIMIT,
  ADDRESS_HIERARCHY_MIN_SEARCH_LENGTH,
  UUID_PATTERN,
  VISIT_TYPES_URL,
  GET_VISIT_LOCATION,
<<<<<<< HEAD
  RELATIONSHIP_TYPES_URL,
=======
  ORDERED_ADDRESS_HIERARCHY_URL,
>>>>>>> 22d2ece4
} from './constants';
import {
  FormattedPatientData,
  PatientSearchResultBundle,
  IdentifierTypesResponse,
  AppSettingsResponse,
  CreatePatientRequest,
  CreatePatientResponse,
  AddressHierarchyEntry,
  VisitLocationResponse,
  ActiveVisit,
  VisitData,
  VisitType,
<<<<<<< HEAD
  RelationshipTypesResponse,
=======
  OrderedAddressHierarchyLevels,
>>>>>>> 22d2ece4
} from './models';

export const getPatientById = async (patientUUID: string): Promise<Patient> => {
  if (!patientUUID || patientUUID.trim() === '') {
    throw new Error('Invalid patient UUID: UUID cannot be empty');
  }

  if (!UUID_PATTERN.test(patientUUID)) {
    throw new Error(`Invalid patient UUID format: ${patientUUID}`);
  }

  return get<Patient>(PATIENT_RESOURCE_URL(patientUUID));
};

/**
 * Extract address extensions from FHIR address
 * @param address - The FHIR address to extract from
 * @returns An array of address extensions
 * @returns An empty array if no extensions are found
 */
const extractAddressExtensions = (
  address: NonNullable<Patient['address']>[0],
): string[] => {
  if (!address.extension || !Array.isArray(address.extension)) return [];

  return address.extension.flatMap((ext) => {
    if (ext.extension && Array.isArray(ext.extension)) {
      return ext.extension
        .filter((nestedExt) => nestedExt.valueString)
        .map((nestedExt) => nestedExt.valueString as string);
    }
    return [];
  });
};

/**
 * Format patient's full name from FHIR patient data
 * @param patient - The FHIR patient to format
 * @returns A formatted name string
 * @returns null if no name is provided
 */
export const formatPatientName = (patient: Patient): string | null => {
  if (!patient.name || patient.name.length === 0) {
    return null;
  }

  const name = patient.name[0];
  const given = name.given?.join(' ') ?? '';
  const family = name.family ?? '';

  if (!given && !family) {
    return null;
  }

  return `${given} ${family}`.trim();
};

/**
 * Format patient's address from FHIR patient data
 * @param address - The FHIR address to format
 * @returns A formatted address string
 * @returns null if no address is provided
 */
export const formatPatientAddress = (
  address?: NonNullable<Patient['address']>[0],
): string | null => {
  if (!address) return null;

  const addressLines = [
    ...(address.line ?? []), // Standard address lines
    ...extractAddressExtensions(address), // Extracted address extensions
  ];
  const city = address.city ?? '';
  const state = address.state ?? '';
  const postalCode = address.postalCode ?? '';

  const parts = addressLines.filter(Boolean);
  if (city) parts.push(city);
  if (state && postalCode) parts.push(`${state} ${postalCode}`);
  else if (state) parts.push(state);
  else if (postalCode) parts.push(postalCode);

  return parts.length > 0 ? parts.join(', ').trim() : null;
};

/**
 * Format patient's contact information from FHIR telecom data
 * @param telecom - The FHIR telecom to format
 * @returns A formatted contact string
 * @returns null if no telecom is provided
 */
export const formatPatientContact = (
  telecom?: NonNullable<Patient['telecom']>[0],
): string | null => {
  if (!telecom?.system || !telecom.value) {
    return null;
  }

  return `${telecom.system}: ${telecom.value}`;
};

/**
 * Format patient data for display
 * @param patient - The FHIR patient to format
 * @returns A formatted patient data object
 */
export const formatPatientData = (patient: Patient): FormattedPatientData => {
  const address =
    patient.address && patient.address.length > 0
      ? formatPatientAddress(patient.address[0])
      : null;

  const contact =
    patient.telecom && patient.telecom.length > 0
      ? formatPatientContact(patient.telecom[0])
      : null;

  const identifiers = patient.identifier ?? [];

  const identifierMap = new Map<string, string>();
  if (identifiers.length > 0) {
    identifiers.forEach((identifier) => {
      if (!identifier.type?.text || !identifier.value) {
        return;
      }
      identifierMap.set(identifier.type.text, identifier.value);
    });
  }

  const age = patient.birthDate ? calculateAge(patient.birthDate) : null;

  return {
    id: patient.id ?? '',
    fullName: formatPatientName(patient),
    gender: patient.gender ?? null,
    birthDate: patient.birthDate ?? null,
    formattedAddress: address,
    formattedContact: contact,
    identifiers: identifierMap,
    age,
  };
};

/**
 * Get formatted patient data by UUID
 * @param patientUUID - The UUID of the patient to retrieve
 * @returns A formatted patient data object
 */
export const getFormattedPatientById = async (
  patientUUID: string,
): Promise<FormattedPatientData> => {
  const patient = await getPatientById(patientUUID);
  return formatPatientData(patient);
};

/**
 * Search patient by Name / Identifier
 * @param searchTerm - The Name / Identifier of the patient
 * @returns A formatted patient search bundle object
 */
export const searchPatientByNameOrId = async (
  searchTerm: string,
): Promise<PatientSearchResultBundle> => {
  const loginLocation = getUserLoginLocation();
  const searchResultsBundle = await get<PatientSearchResultBundle>(
    PATIENT_LUCENE_SEARCH_URL(searchTerm, loginLocation.uuid),
  );

  return searchResultsBundle;
};
/**
 * Search patient by Custom Attributes (phone, address, program fields)
 * @param searchTerm - The search value entered by user
 * @param searchFields - Array of field names to search in (from PatientSearchField.fields)
 * @param patientSearchFields - Array of PatientSearchField objects to extract result fields from
 * @param t - Translation function
 * @returns A formatted patient search bundle object
 */
export const searchPatientByCustomAttribute = async (
  searchTerm: string,
  fieldType: string,
  fieldsToSearch: string[],
  allSearchFields: PatientSearchField[],
  t: (key: string) => string,
): Promise<PatientSearchResultBundle> => {
  const loginLocation = getUserLoginLocation();
  const searchResultsBundle = await get<PatientSearchResultBundle>(
    PATIENT_CUSTOM_ATTRIBUTE_SEARCH_URL(
      searchTerm,
      fieldType,
      fieldsToSearch,
      allSearchFields,
      loginLocation.uuid,
    ),
  );
  return searchResultsBundle;
};

/**
 * Get primary identifier type from Bahmni app settings
 * @returns Promise<string | null> - The primary identifier type UUID or null if not found
 */
export const getPrimaryIdentifierType = async (): Promise<string | null> => {
  const settings = await get<AppSettingsResponse>(APP_SETTINGS_URL('core'));
  const primaryIdentifierTypes = settings.find(
    (setting) => setting.property === PRIMARY_IDENTIFIER_TYPE_PROPERTY,
  );
  return primaryIdentifierTypes?.value ?? null;
};

/**
 * Get all identifier data in a single call (prefixes, sources, and primary type)
 * @returns Promise with prefixes array, sources map, and primary identifier type UUID
 */
export const getIdentifierData = async (): Promise<{
  prefixes: string[];
  sourcesByPrefix: Map<string, string>;
  primaryIdentifierTypeUuid: string | null;
}> => {
  const [identifierTypes, primaryIdentifierTypeUuid] = await Promise.all([
    get<IdentifierTypesResponse>(IDENTIFIER_TYPES_URL),
    getPrimaryIdentifierType(),
  ]);

  const prefixes: string[] = [];
  const sourcesByPrefix = new Map<string, string>();

  if (!primaryIdentifierTypeUuid) {
    return { prefixes, sourcesByPrefix, primaryIdentifierTypeUuid: null };
  }

  const primaryIdentifierType = identifierTypes.find(
    (identifierType) => identifierType.uuid === primaryIdentifierTypeUuid,
  );

  if (!primaryIdentifierType) {
    return { prefixes, sourcesByPrefix, primaryIdentifierTypeUuid };
  }

  // Extract prefixes and map sources
  primaryIdentifierType.identifierSources.forEach((source) => {
    if (source.prefix) {
      prefixes.push(source.prefix);
      if (source.uuid) {
        sourcesByPrefix.set(source.prefix, source.uuid);
      }
    }
  });

  return {
    prefixes: prefixes.sort(),
    sourcesByPrefix,
    primaryIdentifierTypeUuid,
  };
};

/**
 * Create a new patient
 * @param patientData - The patient data to create
 * @returns Promise<CreatePatientResponse> - The created patient response
 */
export const createPatient = async (
  patientData: CreatePatientRequest,
): Promise<CreatePatientResponse> => {
  return post<CreatePatientResponse>(CREATE_PATIENT_URL, patientData);
};

/**
 * Update an existing patient
 * @param patientUuid - The UUID of the patient to update
 * @param patientData - The patient data to update
 * @returns Promise<CreatePatientResponse> - The updated patient response
 */
export const updatePatient = async (
  patientUuid: string,
  patientData: CreatePatientRequest,
): Promise<CreatePatientResponse> => {
  return post<CreatePatientResponse>(
    UPDATE_PATIENT_URL(patientUuid),
    patientData,
  );
};

/**
 * Get genders from global property
 * @returns Promise<string[]> - Array of gender display names
 */
export const getGenders = async (): Promise<string[]> => {
  const genders = await get<Record<string, string>>(
    APP_PROPERTY_URL('mrs.genders'),
  );
  return Object.values(genders);
};

/**
 * Get address hierarchy entries based on search string
 * @param addressField - The address field type (e.g., 'countyDistrict', 'stateProvince', 'postalCode')
 * @param searchString - The search term
 * @param limit - Maximum number of results (default: 20)
 * @param parentUuid - Optional parent UUID to filter results hierarchically (for top-down mode)
 * @returns Promise<AddressHierarchyEntry[]> - Array of address hierarchy entries with parent information
 */
export const getAddressHierarchyEntries = async (
  addressField: string,
  searchString: string,
  limit: number = ADDRESS_HIERARCHY_DEFAULT_LIMIT,
  parentUuid?: string,
): Promise<AddressHierarchyEntry[]> => {
  if (
    !searchString ||
    searchString.length < ADDRESS_HIERARCHY_MIN_SEARCH_LENGTH
  ) {
    return [];
  }

  try {
    return await get<AddressHierarchyEntry[]>(
      ADDRESS_HIERARCHY_URL(addressField, searchString, limit, parentUuid),
    );
  } catch (error) {
    throw new Error(
      `Failed to fetch address hierarchy for field "${addressField}": ${
        error instanceof Error ? error.message : 'Unknown error'
      }`,
    );
  }
};

/**
 * Fetches visit types from Bahmni configuration
 * @returns Promise<VisitType> - Visit types response
 */
export const getVisitTypes = async (): Promise<VisitType> => {
  return get<VisitType>(VISIT_TYPES_URL());
};

/**
 * Create a new visit for a patient
 * @param visitData - The visit data including patient UUID, visit type, and location
 * @returns Promise<unknown> - The created visit object
 */
export const createVisit = async (visitData: VisitData): Promise<string> => {
  return post<string>(CREATE_VISIT_URL, visitData);
};

/**
 * Get active visits for a patient
 * @param patientUuid - The UUID of the patient
 * @returns Promise<ActiveVisit> - The active visit data
 */
export const getActiveVisitByPatient = async (
  patientUuid: string,
): Promise<ActiveVisit> => {
  return get<ActiveVisit>(GET_ACTIVE_VISIT_URL(patientUuid));
};

/**
 * Get visit location UUID for a given login location
 * @param loginLocation - The login location UUID
 * @returns Promise<VisitLocationResponse> - The visit location details including UUID
 */
export const getVisitLocationUUID = async (
  loginLocation: string,
): Promise<VisitLocationResponse> => {
  return get<VisitLocationResponse>(GET_VISIT_LOCATION(loginLocation));
};

/**
<<<<<<< HEAD
 * Get relationship types from OpenMRS
 * @returns Promise<string[]> - Array of relationship type display names
 */
export const getRelationshipTypes = async (): Promise<string[]> => {
  try {
    const response = await get<RelationshipTypesResponse>(
      RELATIONSHIP_TYPES_URL,
    );
    return response.results
      .filter((type) => !type.retired)
      .map((type) => type.aIsToB);
  } catch (error) {
    throw new Error(
      `Failed to fetch relationship types: ${
        error instanceof Error ? error.message : 'Unknown error'
      }`,
    );
  }
};
=======
 * Get ordered address hierarchy levels from OpenMRS
 * Returns the configured order of address fields as defined in the system
 * @returns Promise<OrderedAddressHierarchyLevels> - Array of address hierarchy levels with their display names and field names
 */
export const getOrderedAddressHierarchyLevels =
  async (): Promise<OrderedAddressHierarchyLevels> => {
    return get<OrderedAddressHierarchyLevels>(ORDERED_ADDRESS_HIERARCHY_URL);
  };
>>>>>>> 22d2ece4
<|MERGE_RESOLUTION|>--- conflicted
+++ resolved
@@ -21,11 +21,8 @@
   UUID_PATTERN,
   VISIT_TYPES_URL,
   GET_VISIT_LOCATION,
-<<<<<<< HEAD
+  ORDERED_ADDRESS_HIERARCHY_URL,
   RELATIONSHIP_TYPES_URL,
-=======
-  ORDERED_ADDRESS_HIERARCHY_URL,
->>>>>>> 22d2ece4
 } from './constants';
 import {
   FormattedPatientData,
@@ -39,11 +36,8 @@
   ActiveVisit,
   VisitData,
   VisitType,
-<<<<<<< HEAD
+  OrderedAddressHierarchyLevels,
   RelationshipTypesResponse,
-=======
-  OrderedAddressHierarchyLevels,
->>>>>>> 22d2ece4
 } from './models';
 
 export const getPatientById = async (patientUUID: string): Promise<Patient> => {
@@ -412,7 +406,16 @@
 };
 
 /**
-<<<<<<< HEAD
+ * Get ordered address hierarchy levels from OpenMRS
+ * Returns the configured order of address fields as defined in the system
+ * @returns Promise<OrderedAddressHierarchyLevels> - Array of address hierarchy levels with their display names and field names
+ */
+export const getOrderedAddressHierarchyLevels =
+  async (): Promise<OrderedAddressHierarchyLevels> => {
+    return get<OrderedAddressHierarchyLevels>(ORDERED_ADDRESS_HIERARCHY_URL);
+  };
+
+/**
  * Get relationship types from OpenMRS
  * @returns Promise<string[]> - Array of relationship type display names
  */
@@ -431,14 +434,4 @@
       }`,
     );
   }
-};
-=======
- * Get ordered address hierarchy levels from OpenMRS
- * Returns the configured order of address fields as defined in the system
- * @returns Promise<OrderedAddressHierarchyLevels> - Array of address hierarchy levels with their display names and field names
- */
-export const getOrderedAddressHierarchyLevels =
-  async (): Promise<OrderedAddressHierarchyLevels> => {
-    return get<OrderedAddressHierarchyLevels>(ORDERED_ADDRESS_HIERARCHY_URL);
-  };
->>>>>>> 22d2ece4
+};
--- conflicted
+++ resolved
@@ -22,11 +22,8 @@
   VISIT_TYPES_URL,
   GET_VISIT_LOCATION,
   ORDERED_ADDRESS_HIERARCHY_URL,
-<<<<<<< HEAD
+  PERSON_ATTRIBUTE_TYPES_URL,
   RELATIONSHIP_TYPES_URL,
-=======
-  PERSON_ATTRIBUTE_TYPES_URL,
->>>>>>> b2def4f6
 } from './constants';
 import {
   FormattedPatientData,
@@ -41,11 +38,8 @@
   VisitData,
   VisitType,
   OrderedAddressHierarchyLevels,
-<<<<<<< HEAD
+  PersonAttributeTypesResponse,
   RelationshipTypesResponse,
-=======
-  PersonAttributeTypesResponse,
->>>>>>> b2def4f6
 } from './models';
 
 export const getPatientById = async (patientUUID: string): Promise<Patient> => {
@@ -424,7 +418,6 @@
   };
 
 /**
-<<<<<<< HEAD
  * Get relationship types from OpenMRS
  * @returns Promise<Array<{uuid: string, aIsToB: string, bIsToA: string}>> - Array of relationship type objects
  */
@@ -450,7 +443,8 @@
     );
   }
 };
-=======
+
+/**
  * Get all person attribute types from OpenMRS
  * Returns person attributes configured in the system with their metadata
  * @returns Promise<PersonAttributeTypesResponse> - Array of person attribute type configurations
@@ -458,5 +452,4 @@
 export const getPersonAttributeTypes =
   async (): Promise<PersonAttributeTypesResponse> => {
     return get<PersonAttributeTypesResponse>(PERSON_ATTRIBUTE_TYPES_URL);
-  };
->>>>>>> b2def4f6
+  };
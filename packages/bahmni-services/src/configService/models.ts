--- conflicted
+++ resolved
@@ -11,9 +11,6 @@
   type RegistrationConfig,
   type PatientSearchConfig,
   type PatientSearchField,
-<<<<<<< HEAD
   type PatientInformationConfig,
-=======
   type SearchActionConfig,
->>>>>>> 6d4a62bc
 } from './models/registrationConfig';
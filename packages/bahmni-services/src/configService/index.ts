export {
  getClinicalConfig,
  getDashboardConfig,
  getMedicationConfig,
  getRegistrationConfig,
} from './configService';
export {
  type ClinicalConfig,
  type DashboardConfig,
  type MedicationJSONConfig,
  type DashboardSectionConfig,
  type Dashboard,
  type Frequency,
  type RegistrationConfig,
  type PatientSearchConfig,
  type PatientSearchField,
<<<<<<< HEAD
  type PatientInformationConfig,
=======
  type SearchActionConfig,
>>>>>>> 6d4a62bc
} from './models';<|MERGE_RESOLUTION|>--- conflicted
+++ resolved
@@ -14,9 +14,6 @@
   type RegistrationConfig,
   type PatientSearchConfig,
   type PatientSearchField,
-<<<<<<< HEAD
   type PatientInformationConfig,
-=======
   type SearchActionConfig,
->>>>>>> 6d4a62bc
 } from './models';
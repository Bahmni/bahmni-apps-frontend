--- conflicted
+++ resolved
@@ -16,11 +16,8 @@
   getAddressHierarchyEntries,
   getVisitTypes,
   getVisitLocationUUID,
-<<<<<<< HEAD
+  getOrderedAddressHierarchyLevels,
   getRelationshipTypes,
-=======
-  getOrderedAddressHierarchyLevels,
->>>>>>> 22d2ece4
   type FormattedPatientData,
   type PatientSearchResult,
   type PatientSearchResultBundle,

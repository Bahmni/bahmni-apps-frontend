export { get, post, put, del } from './api';
export { initAppI18n, useTranslation } from './i18n';
export {
  getPatientById,
  getFormattedPatientById,
  searchPatientByNameOrId,
  type FormattedPatientData,
  type PatientSearchResult,
  type PatientSearchResultBundle,
} from './patientService';
export { getFormattedError } from './errorHandling';
export {
  capitalize,
  generateId,
  getCookieByName,
  isStringEmpty,
  getPriorityByOrder,
  groupByDate,
  filterReplacementEntries,
} from './utils';
export {
  type FormatDateResult,
  calculateAge,
  formatDateTime,
  formatDate,
  formatDateDistance,
  calculateOnsetDate,
  sortByDate,
  DATE_FORMAT,
  DATE_PICKER_INPUT_FORMAT,
  DATE_TIME_FORMAT,
  ISO_DATE_FORMAT,
  FULL_MONTH_DATE_FORMAT,
  getTodayDate,
} from './date';
export { type Notification, notificationService } from './notification';
export {
  type FormattedAllergy,
  AllergyStatus,
  AllergySeverity,
  type AllergenType,
  getAllergies,
  getFormattedAllergies,
  fetchAndFormatAllergenConcepts,
  fetchReactionConcepts,
} from './allergyService';
export {
  getConditions,
  getFormattedConditions,
  type FormattedCondition,
  type ConditionInputEntry,
  ConditionStatus,
} from './conditionService';
export {
  getPatientDiagnoses,
  type Diagnosis,
  type DiagnosisInputEntry,
  type DiagnosesByDate,
} from './diagnosesService';
export {
  searchConcepts,
  searchFHIRConcepts,
  searchFHIRConceptsByName,
  type ConceptSearch,
  type ConceptClass,
} from './conceptService';
export {
  getPatientMedications,
  getPatientMedicationBundle,
  type FormattedMedicationRequest,
  type MedicationRequest,
  MedicationStatus,
} from './medicationRequestService';
export {
  getPatientRadiologyInvestigations,
  getPatientRadiologyInvestigationBundle,
  type RadiologyInvestigation,
} from './radiologyInvestigationService';
export {
  getPatientLabTestsBundle,
  getPatientLabInvestigations,
  groupLabTestsByDate,
  type FormattedLabTest,
  LabTestPriority,
  type LabTestsByDate,
} from './labInvestigationService';
export {
  getFlattenedInvestigations,
  type FlattenedInvestigations,
  type OrderType,
  type OrderTypeResponse,
} from './investigationService';

export {
  getClinicalConfig,
  getDashboardConfig,
  getMedicationConfig,
  type ClinicalConfig,
  type DashboardConfig,
  type MedicationJSONConfig,
  type DashboardSectionConfig,
  type Dashboard,
  type Frequency,
} from './configService';

export { getCurrentUser, type User } from './userService';
export {
  getCurrentProvider,
  type Provider,
  type Person,
} from './providerService';
export { findActiveEncounterInSession } from './encounterSessionService';

export { getActiveVisit } from './encounterService';

export {
  dispatchAuditEvent,
  AUDIT_LOG_EVENT_DETAILS,
  initializeAuditListener,
  type AuditEventType,
  logAuditEvent,
} from './auditLogService';

export {
  HL7_CONDITION_CLINICAL_STATUS_CODE_SYSTEM,
  HL7_CONDITION_VERIFICATION_STATUS_CODE_SYSTEM,
  HL7_CONDITION_CATEGORY_CODE_SYSTEM,
  HL7_CONDITION_CATEGORY_CONDITION_CODE,
  HL7_CONDITION_CATEGORY_DIAGNOSIS_CODE,
  FHIR_ENCOUNTER_TYPE_CODE_SYSTEM,
} from './constants/fhir';

<<<<<<< HEAD
export {
  OPENMRS_REST_V1,
  OPENMRS_FHIR_R4,
  BAHMNI_HOME_PATH,
} from './constants/app';
=======
export { OPENMRS_REST_V1, OPENMRS_FHIR_R4 } from './constants/app';
export {
  getCurrentUserPrivileges,
  hasPrivilege,
  type UserPrivilege,
} from './privilegeService';
export {
  fetchObservationForms,
  type ObservationForm,
  type FormApiResponse,
  type ApiNameTranslation,
  type FormPrivilege,
  type ApiFormPrivilege,
} from './observationFormsService';
>>>>>>> 08c9448d
<|MERGE_RESOLUTION|>--- conflicted
+++ resolved
@@ -130,14 +130,11 @@
   FHIR_ENCOUNTER_TYPE_CODE_SYSTEM,
 } from './constants/fhir';
 
-<<<<<<< HEAD
 export {
   OPENMRS_REST_V1,
   OPENMRS_FHIR_R4,
   BAHMNI_HOME_PATH,
 } from './constants/app';
-=======
-export { OPENMRS_REST_V1, OPENMRS_FHIR_R4 } from './constants/app';
 export {
   getCurrentUserPrivileges,
   hasPrivilege,
@@ -150,5 +147,4 @@
   type ApiNameTranslation,
   type FormPrivilege,
   type ApiFormPrivilege,
-} from './observationFormsService';
->>>>>>> 08c9448d
+} from './observationFormsService';
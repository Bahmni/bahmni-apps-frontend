--- conflicted
+++ resolved
@@ -17,11 +17,8 @@
   getVisitTypes,
   getVisitLocationUUID,
   getOrderedAddressHierarchyLevels,
-<<<<<<< HEAD
+  getPersonAttributeTypes,
   getRelationshipTypes,
-=======
-  getPersonAttributeTypes,
->>>>>>> b2def4f6
   type FormattedPatientData,
   type PatientSearchResult,
   type PatientSearchResultBundle,

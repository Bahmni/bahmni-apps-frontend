--- conflicted
+++ resolved
@@ -27,11 +27,7 @@
     "**/*.stories.ts",      
     "**/*.stories.tsx",     
     "**/*.stories.js",      
-<<<<<<< HEAD
-    "**/*.stories.jsx", 
-=======
     "**/*.stories.jsx",   
->>>>>>> a87397c8
     "jest.config.ts",
     "src/**/*.spec.ts",
     "src/**/*.test.ts",
